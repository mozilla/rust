--- conflicted
+++ resolved
@@ -1987,12 +1987,9 @@
 ///     Ok(())
 /// }
 /// ```
-<<<<<<< HEAD
 #[doc(alias = "rm")]
 #[doc(alias = "rmdir")]
 #[doc(alias = "delete")]
-=======
->>>>>>> 9a27044f
 #[stable(feature = "rust1", since = "1.0.0")]
 pub fn remove_dir<P: AsRef<Path>>(path: P) -> io::Result<()> {
     fs_imp::rmdir(path.as_ref())
@@ -2030,12 +2027,9 @@
 ///     Ok(())
 /// }
 /// ```
-<<<<<<< HEAD
 #[doc(alias = "rm")]
 #[doc(alias = "rmdir")]
 #[doc(alias = "delete")]
-=======
->>>>>>> 9a27044f
 #[stable(feature = "rust1", since = "1.0.0")]
 pub fn remove_dir_all<P: AsRef<Path>>(path: P) -> io::Result<()> {
     fs_imp::remove_dir_all(path.as_ref())
