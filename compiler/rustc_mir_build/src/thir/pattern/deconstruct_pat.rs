//! [`super::usefulness`] explains most of what is happening in this file. As explained there,
//! values and patterns are made from constructors applied to fields. This file defines a
//! `Constructor` enum, a `Fields` struct, and various operations to manipulate them and convert
//! them from/to patterns.
//!
//! There's one idea that is not detailed in [`super::usefulness`] because the details are not
//! needed there: _constructor splitting_.
//!
//! # Constructor splitting
//!
//! The idea is as follows: given a constructor `c` and a matrix, we want to specialize in turn
//! with all the value constructors that are covered by `c`, and compute usefulness for each.
//! Instead of listing all those constructors (which is intractable), we group those value
//! constructors together as much as possible. Example:
//!
//! ```
//! match (0, false) {
//!     (0 ..=100, true) => {} // `p_1`
//!     (50..=150, false) => {} // `p_2`
//!     (0 ..=200, _) => {} // `q`
//! }
//! ```
//!
//! The naive approach would try all numbers in the range `0..=200`. But we can be a lot more
//! clever: `0` and `1` for example will match the exact same rows, and return equivalent
//! witnesses. In fact all of `0..50` would. We can thus restrict our exploration to 4
//! constructors: `0..50`, `50..=100`, `101..=150` and `151..=200`. That is enough and infinitely
//! more tractable.
//!
//! We capture this idea in a function `split(p_1 ... p_n, c)` which returns a list of constructors
//! `c'` covered by `c`. Given such a `c'`, we require that all value ctors `c''` covered by `c'`
//! return an equivalent set of witnesses after specializing and computing usefulness.
//! In the example above, witnesses for specializing by `c''` covered by `0..50` will only differ
//! in their first element.
//!
//! We usually also ask that the `c'` together cover all of the original `c`. However we allow
//! skipping some constructors as long as it doesn't change whether the resulting list of witnesses
//! is empty of not. We use this in the wildcard `_` case.
//!
//! Splitting is implemented in the [`Constructor::split`] function. We don't do splitting for
//! or-patterns; instead we just try the alternatives one-by-one. For details on splitting
//! wildcards, see [`SplitWildcard`]; for integer ranges, see [`SplitIntRange`]; for slices, see
//! [`SplitVarLenSlice`].

use self::Constructor::*;
use self::SliceKind::*;

use super::compare_const_vals;
use super::usefulness::{MatchCheckCtxt, PatCtxt};
use super::{FieldPat, Pat, PatKind, PatRange};

use rustc_data_structures::captures::Captures;
use rustc_index::vec::Idx;

use rustc_attr::{SignedInt, UnsignedInt};
use rustc_hir::def_id::DefId;
use rustc_hir::{HirId, RangeEnd};
use rustc_middle::mir::interpret::ConstValue;
use rustc_middle::mir::Field;
use rustc_middle::ty::layout::IntegerExt;
use rustc_middle::ty::{self, Const, Ty, TyCtxt};
use rustc_session::lint;
use rustc_span::{Span, DUMMY_SP};
use rustc_target::abi::{Integer, Size, VariantIdx};

use smallvec::{smallvec, SmallVec};
use std::cmp::{self, max, min, Ordering};
use std::iter::{once, IntoIterator};
use std::ops::RangeInclusive;

/// An inclusive interval, used for precise integer exhaustiveness checking.
/// `IntRange`s always store a contiguous range. This means that values are
/// encoded such that `0` encodes the minimum value for the integer,
/// regardless of the signedness.
/// For example, the pattern `-128..=127i8` is encoded as `0..=255`.
/// This makes comparisons and arithmetic on interval endpoints much more
/// straightforward. See `signed_bias` for details.
///
/// `IntRange` is never used to encode an empty range or a "range" that wraps
/// around the (offset) space: i.e., `range.lo <= range.hi`.
#[derive(Clone, Debug, PartialEq, Eq)]
pub(super) struct IntRange {
    range: RangeInclusive<u128>,
}

impl IntRange {
    #[inline]
    fn is_integral(ty: Ty<'_>) -> bool {
        matches!(ty.kind(), ty::Char | ty::Int(_) | ty::Uint(_) | ty::Bool)
    }

    fn is_singleton(&self) -> bool {
        self.range.start() == self.range.end()
    }

    fn boundaries(&self) -> (u128, u128) {
        (*self.range.start(), *self.range.end())
    }

    #[inline]
    fn integral_size_and_signed_bias(tcx: TyCtxt<'_>, ty: Ty<'_>) -> Option<(Size, u128)> {
        match *ty.kind() {
            ty::Bool => Some((Size::from_bytes(1), 0)),
            ty::Char => Some((Size::from_bytes(4), 0)),
            ty::Int(ity) => {
                let size = Integer::from_attr(&tcx, SignedInt(ity)).size();
                Some((size, 1u128 << (size.bits() as u128 - 1)))
            }
            ty::Uint(uty) => Some((Integer::from_attr(&tcx, UnsignedInt(uty)).size(), 0)),
            _ => None,
        }
    }

    #[inline]
    fn from_const<'tcx>(
        tcx: TyCtxt<'tcx>,
        param_env: ty::ParamEnv<'tcx>,
        value: &Const<'tcx>,
    ) -> Option<IntRange> {
        if let Some((target_size, bias)) = Self::integral_size_and_signed_bias(tcx, value.ty) {
            let ty = value.ty;
            let val = (|| {
                if let ty::ConstKind::Value(ConstValue::Scalar(scalar)) = value.val {
                    // For this specific pattern we can skip a lot of effort and go
                    // straight to the result, after doing a bit of checking. (We
                    // could remove this branch and just fall through, which
                    // is more general but much slower.)
                    if let Ok(bits) = scalar.to_bits_or_ptr(target_size, &tcx) {
                        return Some(bits);
                    }
                }
                // This is a more general form of the previous case.
                value.try_eval_bits(tcx, param_env, ty)
            })()?;
            let val = val ^ bias;
            Some(IntRange { range: val..=val })
        } else {
            None
        }
    }

    #[inline]
    fn from_range<'tcx>(
        tcx: TyCtxt<'tcx>,
        lo: u128,
        hi: u128,
        ty: Ty<'tcx>,
        end: &RangeEnd,
    ) -> Option<IntRange> {
        if Self::is_integral(ty) {
            // Perform a shift if the underlying types are signed,
            // which makes the interval arithmetic simpler.
            let bias = IntRange::signed_bias(tcx, ty);
            let (lo, hi) = (lo ^ bias, hi ^ bias);
            let offset = (*end == RangeEnd::Excluded) as u128;
            if lo > hi || (lo == hi && *end == RangeEnd::Excluded) {
                // This should have been caught earlier by E0030.
                bug!("malformed range pattern: {}..={}", lo, (hi - offset));
            }
            Some(IntRange { range: lo..=(hi - offset) })
        } else {
            None
        }
    }

    // The return value of `signed_bias` should be XORed with an endpoint to encode/decode it.
    fn signed_bias(tcx: TyCtxt<'_>, ty: Ty<'_>) -> u128 {
        match *ty.kind() {
            ty::Int(ity) => {
                let bits = Integer::from_attr(&tcx, SignedInt(ity)).size().bits() as u128;
                1u128 << (bits - 1)
            }
            _ => 0,
        }
    }

    fn is_subrange(&self, other: &Self) -> bool {
        other.range.start() <= self.range.start() && self.range.end() <= other.range.end()
    }

    fn intersection(&self, other: &Self) -> Option<Self> {
        let (lo, hi) = self.boundaries();
        let (other_lo, other_hi) = other.boundaries();
        if lo <= other_hi && other_lo <= hi {
            Some(IntRange { range: max(lo, other_lo)..=min(hi, other_hi) })
        } else {
            None
        }
    }

    fn suspicious_intersection(&self, other: &Self) -> bool {
        // `false` in the following cases:
        // 1     ----      // 1  ----------   // 1 ----        // 1       ----
        // 2  ----------   // 2     ----      // 2       ----  // 2 ----
        //
        // The following are currently `false`, but could be `true` in the future (#64007):
        // 1 ---------       // 1     ---------
        // 2     ----------  // 2 ----------
        //
        // `true` in the following cases:
        // 1 -------          // 1       -------
        // 2       --------   // 2 -------
        let (lo, hi) = self.boundaries();
        let (other_lo, other_hi) = other.boundaries();
        (lo == other_hi || hi == other_lo) && !self.is_singleton() && !other.is_singleton()
    }

    fn to_pat<'tcx>(&self, tcx: TyCtxt<'tcx>, ty: Ty<'tcx>) -> Pat<'tcx> {
        let (lo, hi) = self.boundaries();

        let bias = IntRange::signed_bias(tcx, ty);
        let (lo, hi) = (lo ^ bias, hi ^ bias);

        let env = ty::ParamEnv::empty().and(ty);
        let lo_const = ty::Const::from_bits(tcx, lo, env);
        let hi_const = ty::Const::from_bits(tcx, hi, env);

        let kind = if lo == hi {
            PatKind::Constant { value: lo_const }
        } else {
            PatKind::Range(PatRange { lo: lo_const, hi: hi_const, end: RangeEnd::Included })
        };

        Pat { ty, span: DUMMY_SP, kind: Box::new(kind) }
    }

    /// Lint on likely incorrect range patterns (#63987)
    pub(super) fn lint_overlapping_range_endpoints<'a, 'tcx: 'a>(
        &self,
        pcx: PatCtxt<'_, '_, 'tcx>,
        ctors: impl Iterator<Item = (&'a Constructor<'tcx>, Span)>,
        column_count: usize,
        hir_id: HirId,
    ) {
        if self.is_singleton() {
            return;
        }

        if column_count != 1 {
            // FIXME: for now, only check for overlapping ranges on simple range
            // patterns. Otherwise with the current logic the following is detected
            // as overlapping:
            // ```
            // match (0u8, true) {
            //   (0 ..= 125, false) => {}
            //   (125 ..= 255, true) => {}
            //   _ => {}
            // }
            // ```
            return;
        }

        let overlaps: Vec<_> = ctors
            .filter_map(|(ctor, span)| Some((ctor.as_int_range()?, span)))
            .filter(|(range, _)| self.suspicious_intersection(range))
            .map(|(range, span)| (self.intersection(&range).unwrap(), span))
            .collect();

        if !overlaps.is_empty() {
            pcx.cx.tcx.struct_span_lint_hir(
                lint::builtin::OVERLAPPING_RANGE_ENDPOINTS,
                hir_id,
                pcx.span,
                |lint| {
                    let mut err = lint.build("multiple patterns overlap on their endpoints");
                    for (int_range, span) in overlaps {
                        err.span_label(
                            span,
                            &format!(
                                "this range overlaps on `{}`...",
                                int_range.to_pat(pcx.cx.tcx, pcx.ty)
                            ),
                        );
                    }
                    err.span_label(pcx.span, "... with this range");
                    err.note("you likely meant to write mutually exclusive ranges");
                    err.emit();
                },
            );
        }
    }

    /// See `Constructor::is_covered_by`
    fn is_covered_by(&self, other: &Self) -> bool {
        if self.intersection(other).is_some() {
            // Constructor splitting should ensure that all intersections we encounter are actually
            // inclusions.
            assert!(self.is_subrange(other));
            true
        } else {
            false
        }
    }
}

/// Represents a border between 2 integers. Because the intervals spanning borders must be able to
/// cover every integer, we need to be able to represent 2^128 + 1 such borders.
#[derive(Debug, Clone, Copy, PartialEq, Eq, PartialOrd, Ord)]
enum IntBorder {
    JustBefore(u128),
    AfterMax,
}

/// A range of integers that is partitioned into disjoint subranges. This does constructor
/// splitting for integer ranges as explained at the top of the file.
///
/// This is fed multiple ranges, and returns an output that covers the input, but is split so that
/// the only intersections between an output range and a seen range are inclusions. No output range
/// straddles the boundary of one of the inputs.
///
/// The following input:
/// ```
///   |-------------------------| // `self`
/// |------|  |----------|   |----|
///    |-------| |-------|
/// ```
/// would be iterated over as follows:
/// ```
///   ||---|--||-|---|---|---|--|
/// ```
#[derive(Debug, Clone)]
struct SplitIntRange {
    /// The range we are splitting
    range: IntRange,
    /// The borders of ranges we have seen. They are all contained within `range`. This is kept
    /// sorted.
    borders: Vec<IntBorder>,
}

impl SplitIntRange {
    fn new(range: IntRange) -> Self {
        SplitIntRange { range, borders: Vec::new() }
    }

    /// Internal use
    fn to_borders(r: IntRange) -> [IntBorder; 2] {
        use IntBorder::*;
        let (lo, hi) = r.boundaries();
        let lo = JustBefore(lo);
        let hi = match hi.checked_add(1) {
            Some(m) => JustBefore(m),
            None => AfterMax,
        };
        [lo, hi]
    }

    /// Add ranges relative to which we split.
    fn split(&mut self, ranges: impl Iterator<Item = IntRange>) {
        let this_range = &self.range;
        let included_ranges = ranges.filter_map(|r| this_range.intersection(&r));
        let included_borders = included_ranges.flat_map(|r| {
            let borders = Self::to_borders(r);
            once(borders[0]).chain(once(borders[1]))
        });
        self.borders.extend(included_borders);
        self.borders.sort_unstable();
    }

    /// Iterate over the contained ranges.
    fn iter<'a>(&'a self) -> impl Iterator<Item = IntRange> + Captures<'a> {
        use IntBorder::*;

        let self_range = Self::to_borders(self.range.clone());
        // Start with the start of the range.
        let mut prev_border = self_range[0];
        self.borders
            .iter()
            .copied()
            // End with the end of the range.
            .chain(once(self_range[1]))
            // List pairs of adjacent borders.
            .map(move |border| {
                let ret = (prev_border, border);
                prev_border = border;
                ret
            })
            // Skip duplicates.
            .filter(|(prev_border, border)| prev_border != border)
            // Finally, convert to ranges.
            .map(|(prev_border, border)| {
                let range = match (prev_border, border) {
                    (JustBefore(n), JustBefore(m)) if n < m => n..=(m - 1),
                    (JustBefore(n), AfterMax) => n..=u128::MAX,
                    _ => unreachable!(), // Ruled out by the sorting and filtering we did
                };
                IntRange { range }
            })
    }
}

#[derive(Copy, Clone, Debug, PartialEq, Eq)]
enum SliceKind {
    /// Patterns of length `n` (`[x, y]`).
    FixedLen(u64),
    /// Patterns using the `..` notation (`[x, .., y]`).
    /// Captures any array constructor of `length >= i + j`.
    /// In the case where `array_len` is `Some(_)`,
    /// this indicates that we only care about the first `i` and the last `j` values of the array,
    /// and everything in between is a wildcard `_`.
    VarLen(u64, u64),
}

impl SliceKind {
    fn arity(self) -> u64 {
        match self {
            FixedLen(length) => length,
            VarLen(prefix, suffix) => prefix + suffix,
        }
    }

    /// Whether this pattern includes patterns of length `other_len`.
    fn covers_length(self, other_len: u64) -> bool {
        match self {
            FixedLen(len) => len == other_len,
            VarLen(prefix, suffix) => prefix + suffix <= other_len,
        }
    }
}

/// A constructor for array and slice patterns.
#[derive(Copy, Clone, Debug, PartialEq, Eq)]
pub(super) struct Slice {
    /// `None` if the matched value is a slice, `Some(n)` if it is an array of size `n`.
    array_len: Option<u64>,
    /// The kind of pattern it is: fixed-length `[x, y]` or variable length `[x, .., y]`.
    kind: SliceKind,
}

impl Slice {
    fn new(array_len: Option<u64>, kind: SliceKind) -> Self {
        let kind = match (array_len, kind) {
            // If the middle `..` is empty, we effectively have a fixed-length pattern.
            (Some(len), VarLen(prefix, suffix)) if prefix + suffix >= len => FixedLen(len),
            _ => kind,
        };
        Slice { array_len, kind }
    }

    fn arity(self) -> u64 {
        self.kind.arity()
    }

    /// See `Constructor::is_covered_by`
    fn is_covered_by(self, other: Self) -> bool {
        other.kind.covers_length(self.arity())
    }
}

/// This computes constructor splitting for variable-length slices, as explained at the top of the
/// file.
///
/// A slice pattern `[x, .., y]` behaves like the infinite or-pattern `[x, y] | [x, _, y] | [x, _,
/// _, y] | ...`. The corresponding value constructors are fixed-length array constructors above a
/// given minimum length. We obviously can't list this infinitude of constructors. Thankfully,
/// it turns out that for each finite set of slice patterns, all sufficiently large array lengths
/// are equivalent.
///
/// Let's look at an example, where we are trying to split the last pattern:
/// ```
/// match x {
///     [true, true, ..] => {}
///     [.., false, false] => {}
///     [..] => {}
/// }
/// ```
/// Here are the results of specialization for the first few lengths:
/// ```
/// // length 0
/// [] => {}
/// // length 1
/// [_] => {}
/// // length 2
/// [true, true] => {}
/// [false, false] => {}
/// [_, _] => {}
/// // length 3
/// [true, true,  _    ] => {}
/// [_,    false, false] => {}
/// [_,    _,     _    ] => {}
/// // length 4
/// [true, true, _,     _    ] => {}
/// [_,    _,    false, false] => {}
/// [_,    _,    _,     _    ] => {}
/// // length 5
/// [true, true, _, _,     _    ] => {}
/// [_,    _,    _, false, false] => {}
/// [_,    _,    _, _,     _    ] => {}
/// ```
///
/// If we went above length 5, we would simply be inserting more columns full of wildcards in the
/// middle. This means that the set of witnesses for length `l >= 5` if equivalent to the set for
/// any other `l' >= 5`: simply add or remove wildcards in the middle to convert between them.
///
/// This applies to any set of slice patterns: there will be a length `L` above which all lengths
/// behave the same. This is exactly what we need for constructor splitting. Therefore a
/// variable-length slice can be split into a variable-length slice of minimal length `L`, and many
/// fixed-length slices of lengths `< L`.
///
/// For each variable-length pattern `p` with a prefix of length `plₚ` and suffix of length `slₚ`,
/// only the first `plₚ` and the last `slₚ` elements are examined. Therefore, as long as `L` is
/// positive (to avoid concerns about empty types), all elements after the maximum prefix length
/// and before the maximum suffix length are not examined by any variable-length pattern, and
/// therefore can be added/removed without affecting them - creating equivalent patterns from any
/// sufficiently-large length.
///
/// Of course, if fixed-length patterns exist, we must be sure that our length is large enough to
/// miss them all, so we can pick `L = max(max(FIXED_LEN)+1, max(PREFIX_LEN) + max(SUFFIX_LEN))`
///
/// `max_slice` below will be made to have arity `L`.
#[derive(Debug)]
struct SplitVarLenSlice {
    /// If the type is an array, this is its size.
    array_len: Option<u64>,
    /// The arity of the input slice.
    arity: u64,
    /// The smallest slice bigger than any slice seen. `max_slice.arity()` is the length `L`
    /// described above.
    max_slice: SliceKind,
}

impl SplitVarLenSlice {
    fn new(prefix: u64, suffix: u64, array_len: Option<u64>) -> Self {
        SplitVarLenSlice { array_len, arity: prefix + suffix, max_slice: VarLen(prefix, suffix) }
    }

    /// Pass a set of slices relative to which to split this one.
    fn split(&mut self, slices: impl Iterator<Item = SliceKind>) {
        let (max_prefix_len, max_suffix_len) = match &mut self.max_slice {
            VarLen(prefix, suffix) => (prefix, suffix),
            FixedLen(_) => return, // No need to split
        };
        // We grow `self.max_slice` to be larger than all slices encountered, as described above.
        // For diagnostics, we keep the prefix and suffix lengths separate, but grow them so that
        // `L = max_prefix_len + max_suffix_len`.
        let mut max_fixed_len = 0;
        for slice in slices {
            match slice {
                FixedLen(len) => {
                    max_fixed_len = cmp::max(max_fixed_len, len);
                }
                VarLen(prefix, suffix) => {
                    *max_prefix_len = cmp::max(*max_prefix_len, prefix);
                    *max_suffix_len = cmp::max(*max_suffix_len, suffix);
                }
            }
        }
        // We want `L = max(L, max_fixed_len + 1)`, modulo the fact that we keep prefix and
        // suffix separate.
        if max_fixed_len + 1 >= *max_prefix_len + *max_suffix_len {
            // The subtraction can't overflow thanks to the above check.
            // The new `max_prefix_len` is larger than its previous value.
            *max_prefix_len = max_fixed_len + 1 - *max_suffix_len;
        }

        // We cap the arity of `max_slice` at the array size.
        match self.array_len {
            Some(len) if self.max_slice.arity() >= len => self.max_slice = FixedLen(len),
            _ => {}
        }
    }

    /// Iterate over the partition of this slice.
    fn iter<'a>(&'a self) -> impl Iterator<Item = Slice> + Captures<'a> {
        let smaller_lengths = match self.array_len {
            // The only admissible fixed-length slice is one of the array size. Whether `max_slice`
            // is fixed-length or variable-length, it will be the only relevant slice to output
            // here.
            Some(_) => (0..0), // empty range
            // We cover all arities in the range `(self.arity..infinity)`. We split that range into
            // two: lengths smaller than `max_slice.arity()` are treated independently as
            // fixed-lengths slices, and lengths above are captured by `max_slice`.
            None => self.arity..self.max_slice.arity(),
        };
        smaller_lengths
            .map(FixedLen)
            .chain(once(self.max_slice))
            .map(move |kind| Slice::new(self.array_len, kind))
    }
}

/// A value can be decomposed into a constructor applied to some fields. This struct represents
/// the constructor. See also `Fields`.
///
/// `pat_constructor` retrieves the constructor corresponding to a pattern.
/// `specialize_constructor` returns the list of fields corresponding to a pattern, given a
/// constructor. `Constructor::apply` reconstructs the pattern from a pair of `Constructor` and
/// `Fields`.
#[derive(Clone, Debug, PartialEq)]
pub(super) enum Constructor<'tcx> {
    /// The constructor for patterns that have a single constructor, like tuples, struct patterns
    /// and fixed-length arrays.
    Single,
    /// Enum variants.
    Variant(DefId),
    /// Ranges of integer literal values (`2`, `2..=5` or `2..5`).
    IntRange(IntRange),
    /// Ranges of floating-point literal values (`2.0..=5.2`).
    FloatRange(&'tcx ty::Const<'tcx>, &'tcx ty::Const<'tcx>, RangeEnd),
    /// String literals. Strings are not quite the same as `&[u8]` so we treat them separately.
    Str(&'tcx ty::Const<'tcx>),
    /// Array and slice patterns.
    Slice(Slice),
    /// Constants that must not be matched structurally. They are treated as black
    /// boxes for the purposes of exhaustiveness: we must not inspect them, and they
    /// don't count towards making a match exhaustive.
    Opaque,
    /// Fake extra constructor for enums that aren't allowed to be matched exhaustively. Also used
    /// for those types for which we cannot list constructors explicitly, like `f64` and `str`.
    NonExhaustive,
    /// Stands for constructors that are not seen in the matrix, as explained in the documentation
    /// for [`SplitWildcard`].
    Missing,
    /// Wildcard pattern.
    Wildcard,
}

impl<'tcx> Constructor<'tcx> {
    pub(super) fn is_wildcard(&self) -> bool {
        matches!(self, Wildcard)
    }

    fn as_int_range(&self) -> Option<&IntRange> {
        match self {
            IntRange(range) => Some(range),
            _ => None,
        }
    }

    fn as_slice(&self) -> Option<Slice> {
        match self {
            Slice(slice) => Some(*slice),
            _ => None,
        }
    }

    fn variant_index_for_adt(&self, adt: &'tcx ty::AdtDef) -> VariantIdx {
        match *self {
            Variant(id) => adt.variant_index_with_id(id),
            Single => {
                assert!(!adt.is_enum());
                VariantIdx::new(0)
            }
            _ => bug!("bad constructor {:?} for adt {:?}", self, adt),
        }
    }

    /// Determines the constructor that the given pattern can be specialized to.
    pub(super) fn from_pat<'p>(cx: &MatchCheckCtxt<'p, 'tcx>, pat: &'p Pat<'tcx>) -> Self {
        match pat.kind.as_ref() {
            PatKind::AscribeUserType { .. } => bug!(), // Handled by `expand_pattern`
            PatKind::Binding { .. } | PatKind::Wild => Wildcard,
            PatKind::Leaf { .. } | PatKind::Deref { .. } => Single,
            &PatKind::Variant { adt_def, variant_index, .. } => {
                Variant(adt_def.variants[variant_index].def_id)
            }
            PatKind::Constant { value } => {
                if let Some(int_range) = IntRange::from_const(cx.tcx, cx.param_env, value) {
                    IntRange(int_range)
                } else {
                    match pat.ty.kind() {
                        ty::Float(_) => FloatRange(value, value, RangeEnd::Included),
                        // In `expand_pattern`, we convert string literals to `&CONST` patterns with
                        // `CONST` a pattern of type `str`. In truth this contains a constant of type
                        // `&str`.
                        ty::Str => Str(value),
                        // All constants that can be structurally matched have already been expanded
                        // into the corresponding `Pat`s by `const_to_pat`. Constants that remain are
                        // opaque.
                        _ => Opaque,
                    }
                }
            }
            &PatKind::Range(PatRange { lo, hi, end }) => {
                let ty = lo.ty;
                if let Some(int_range) = IntRange::from_range(
                    cx.tcx,
                    lo.eval_bits(cx.tcx, cx.param_env, lo.ty),
                    hi.eval_bits(cx.tcx, cx.param_env, hi.ty),
                    ty,
                    &end,
                ) {
                    IntRange(int_range)
                } else {
                    FloatRange(lo, hi, end)
                }
            }
            PatKind::Array { prefix, slice, suffix } | PatKind::Slice { prefix, slice, suffix } => {
                let array_len = match pat.ty.kind() {
                    ty::Array(_, length) => Some(length.eval_usize(cx.tcx, cx.param_env)),
                    ty::Slice(_) => None,
                    _ => span_bug!(pat.span, "bad ty {:?} for slice pattern", pat.ty),
                };
                let prefix = prefix.len() as u64;
                let suffix = suffix.len() as u64;
                let kind = if slice.is_some() {
                    VarLen(prefix, suffix)
                } else {
                    FixedLen(prefix + suffix)
                };
                Slice(Slice::new(array_len, kind))
            }
            PatKind::Or { .. } => bug!("Or-pattern should have been expanded earlier on."),
        }
    }

    /// Some constructors (namely `Wildcard`, `IntRange` and `Slice`) actually stand for a set of actual
    /// constructors (like variants, integers or fixed-sized slices). When specializing for these
    /// constructors, we want to be specialising for the actual underlying constructors.
    /// Naively, we would simply return the list of constructors they correspond to. We instead are
    /// more clever: if there are constructors that we know will behave the same wrt the current
    /// matrix, we keep them grouped. For example, all slices of a sufficiently large length
    /// will either be all useful or all non-useful with a given matrix.
    ///
    /// See the branches for details on how the splitting is done.
    ///
    /// This function may discard some irrelevant constructors if this preserves behavior and
    /// diagnostics. Eg. for the `_` case, we ignore the constructors already present in the
    /// matrix, unless all of them are.
    pub(super) fn split<'a>(
        &self,
        pcx: PatCtxt<'_, '_, 'tcx>,
        ctors: impl Iterator<Item = &'a Constructor<'tcx>> + Clone,
    ) -> SmallVec<[Self; 1]>
    where
        'tcx: 'a,
    {
        debug!("Constructor::split({:#?})", self);

        match self {
            Wildcard => {
                let mut split_wildcard = SplitWildcard::new(pcx);
                split_wildcard.split(pcx, ctors);
                split_wildcard.into_ctors(pcx)
            }
            // Fast-track if the range is trivial. In particular, we don't do the overlapping
            // ranges check.
            IntRange(ctor_range) if !ctor_range.is_singleton() => {
                let mut split_range = SplitIntRange::new(ctor_range.clone());
                let int_ranges = ctors.filter_map(|ctor| ctor.as_int_range());
                split_range.split(int_ranges.cloned());
                split_range.iter().map(IntRange).collect()
            }
            &Slice(Slice { kind: VarLen(self_prefix, self_suffix), array_len }) => {
                let mut split_self = SplitVarLenSlice::new(self_prefix, self_suffix, array_len);
                let slices = ctors.filter_map(|c| c.as_slice()).map(|s| s.kind);
                split_self.split(slices);
                split_self.iter().map(Slice).collect()
            }
            // Any other constructor can be used unchanged.
            _ => smallvec![self.clone()],
        }
    }

    /// Returns whether `self` is covered by `other`, i.e. whether `self` is a subset of `other`.
    /// For the simple cases, this is simply checking for equality. For the "grouped" constructors,
    /// this checks for inclusion.
    // We inline because this has a single call site in `Matrix::specialize_constructor`.
    #[inline]
    pub(super) fn is_covered_by<'p>(&self, pcx: PatCtxt<'_, 'p, 'tcx>, other: &Self) -> bool {
        // This must be kept in sync with `is_covered_by_any`.
        match (self, other) {
            // Wildcards cover anything
            (_, Wildcard) => true,
            // The missing ctors are not covered by anything in the matrix except wildcards.
            (Missing | Wildcard, _) => false,

            (Single, Single) => true,
            (Variant(self_id), Variant(other_id)) => self_id == other_id,

            (IntRange(self_range), IntRange(other_range)) => self_range.is_covered_by(other_range),
            (
                FloatRange(self_from, self_to, self_end),
                FloatRange(other_from, other_to, other_end),
            ) => {
                match (
                    compare_const_vals(pcx.cx.tcx, self_to, other_to, pcx.cx.param_env, pcx.ty),
                    compare_const_vals(pcx.cx.tcx, self_from, other_from, pcx.cx.param_env, pcx.ty),
                ) {
                    (Some(to), Some(from)) => {
                        (from == Ordering::Greater || from == Ordering::Equal)
                            && (to == Ordering::Less
                                || (other_end == self_end && to == Ordering::Equal))
                    }
                    _ => false,
                }
            }
            (Str(self_val), Str(other_val)) => {
                // FIXME: there's probably a more direct way of comparing for equality
                match compare_const_vals(pcx.cx.tcx, self_val, other_val, pcx.cx.param_env, pcx.ty)
                {
                    Some(comparison) => comparison == Ordering::Equal,
                    None => false,
                }
            }
            (Slice(self_slice), Slice(other_slice)) => self_slice.is_covered_by(*other_slice),

            // We are trying to inspect an opaque constant. Thus we skip the row.
            (Opaque, _) | (_, Opaque) => false,
            // Only a wildcard pattern can match the special extra constructor.
            (NonExhaustive, _) => false,

            _ => span_bug!(
                pcx.span,
                "trying to compare incompatible constructors {:?} and {:?}",
                self,
                other
            ),
        }
    }

    /// Faster version of `is_covered_by` when applied to many constructors. `used_ctors` is
    /// assumed to be built from `matrix.head_ctors()` with wildcards filtered out, and `self` is
    /// assumed to have been split from a wildcard.
    fn is_covered_by_any<'p>(
        &self,
        pcx: PatCtxt<'_, 'p, 'tcx>,
        used_ctors: &[Constructor<'tcx>],
    ) -> bool {
        if used_ctors.is_empty() {
            return false;
        }

        // This must be kept in sync with `is_covered_by`.
        match self {
            // If `self` is `Single`, `used_ctors` cannot contain anything else than `Single`s.
            Single => !used_ctors.is_empty(),
            Variant(_) => used_ctors.iter().any(|c| c == self),
            IntRange(range) => used_ctors
                .iter()
                .filter_map(|c| c.as_int_range())
                .any(|other| range.is_covered_by(other)),
            Slice(slice) => used_ctors
                .iter()
                .filter_map(|c| c.as_slice())
                .any(|other| slice.is_covered_by(other)),
            // This constructor is never covered by anything else
            NonExhaustive => false,
            Str(..) | FloatRange(..) | Opaque | Missing | Wildcard => {
                span_bug!(pcx.span, "found unexpected ctor in all_ctors: {:?}", self)
            }
        }
    }
}

/// A wildcard constructor that we split relative to the constructors in the matrix, as explained
/// at the top of the file.
///
<<<<<<< HEAD
/// We make sure to omit constructors that are statically impossible. E.g., for
/// `Option<!>`, we do not include `Some(_)` in the returned list of constructors.
/// Invariant: this returns an empty `Vec` if and only if the type is uninhabited (as determined by
/// `cx.is_uninhabited()`).
fn all_constructors<'p, 'tcx>(pcx: PatCtxt<'_, 'p, 'tcx>) -> Vec<Constructor<'tcx>> {
    debug!("all_constructors({:?})", pcx.ty);
    let cx = pcx.cx;
    let make_range = |start, end| {
        IntRange(
            // `unwrap()` is ok because we know the type is an integer.
            IntRange::from_range(cx.tcx, start, end, pcx.ty, &RangeEnd::Included).unwrap(),
        )
    };
    match pcx.ty.kind() {
        ty::Bool => vec![make_range(0, 1)],
        ty::Array(sub_ty, len) if len.try_eval_usize(cx.tcx, cx.param_env).is_some() => {
            let len = len.eval_usize(cx.tcx, cx.param_env);
            if len != 0 && cx.is_uninhabited(sub_ty) {
                vec![]
            } else {
                vec![Slice(Slice::new(Some(len), VarLen(0, 0)))]
            }
        }
        // Treat arrays of a constant but unknown length like slices.
        ty::Array(sub_ty, _) | ty::Slice(sub_ty) => {
            let kind = if cx.is_uninhabited(sub_ty) { FixedLen(0) } else { VarLen(0, 0) };
            vec![Slice(Slice::new(None, kind))]
        }
        ty::Adt(def, substs) if def.is_enum() => {
            // If the enum is declared as `#[non_exhaustive]`, we treat it as if it had an
            // additional "unknown" constructor.
            // There is no point in enumerating all possible variants, because the user can't
            // actually match against them all themselves. So we always return only the fictitious
            // constructor.
            // E.g., in an example like:
            //
            // ```
            //     let err: io::ErrorKind = ...;
            //     match err {
            //         io::ErrorKind::NotFound => {},
            //     }
            // ```
            //
            // we don't want to show every possible IO error, but instead have only `_` as the
            // witness.
            let is_declared_nonexhaustive = cx.is_foreign_non_exhaustive_enum(pcx.ty);

            if is_declared_nonexhaustive {
                vec![NonExhaustive]
            } else {
                // We exclude variants known to be uninhabited.
                def.variants
                    .iter()
                    .filter(|v| {
                        !v.uninhabited_from(cx.tcx, substs, def.adt_kind(), cx.param_env)
                            .contains(cx.tcx, cx.module)
                    })
                    .map(|v| Variant(v.def_id))
                    .collect()
            }
        }
        ty::Char => {
            vec![
                // The valid Unicode Scalar Value ranges.
                make_range('\u{0000}' as u128, '\u{D7FF}' as u128),
                make_range('\u{E000}' as u128, '\u{10FFFF}' as u128),
            ]
        }
        ty::Int(_) | ty::Uint(_)
            if pcx.ty.is_ptr_sized_integral()
                && !cx.tcx.features().precise_pointer_size_matching =>
        {
            // `usize`/`isize` are not allowed to be matched exhaustively unless the
            // `precise_pointer_size_matching` feature is enabled. So we treat those types like
            // `#[non_exhaustive]` enums by returning a special unmatcheable constructor.
            vec![NonExhaustive]
        }
        &ty::Int(ity) => {
            let bits = Integer::from_attr(&cx.tcx, SignedInt(ity)).size().bits() as u128;
            let min = 1u128 << (bits - 1);
            let max = min - 1;
            vec![make_range(min, max)]
        }
        &ty::Uint(uty) => {
            let size = Integer::from_attr(&cx.tcx, UnsignedInt(uty)).size();
            let max = size.truncate(u128::MAX);
            vec![make_range(0, max)]
        }
        ty::Never => vec![],
        _ if cx.is_uninhabited(pcx.ty) => vec![],
        ty::Adt(..) | ty::Tuple(..) | ty::Ref(..) => vec![Single],
        // This type is one for which we cannot list constructors, like `str` or `f64`.
        _ => vec![NonExhaustive],
    }
}

// A struct to compute a set of constructors equivalent to `all_ctors \ used_ctors`.
=======
/// A constructor that is not present in the matrix rows will only be covered by the rows that have
/// wildcards. Thus we can group all of those constructors together; we call them "missing
/// constructors". Splitting a wildcard would therefore list all present constructors individually
/// (or grouped if they are integers or slices), and then all missing constructors together as a
/// group.
///
/// However we can go further: since any constructor will match the wildcard rows, and having more
/// rows can only reduce the amount of usefulness witnesses, we can skip the present constructors
/// and only try the missing ones.
/// This will not preserve the whole list of witnesses, but will preserve whether the list is empty
/// or not. In fact this is quite natural from the point of view of diagnostics too. This is done
/// in `to_ctors`: in some cases we only return `Missing`.
>>>>>>> fd2df749
#[derive(Debug)]
pub(super) struct SplitWildcard<'tcx> {
    /// Constructors seen in the matrix.
    matrix_ctors: Vec<Constructor<'tcx>>,
    /// All the constructors for this type
    all_ctors: SmallVec<[Constructor<'tcx>; 1]>,
}

impl<'tcx> SplitWildcard<'tcx> {
    pub(super) fn new<'p>(pcx: PatCtxt<'_, 'p, 'tcx>) -> Self {
        debug!("SplitWildcard::new({:?})", pcx.ty);
        let cx = pcx.cx;
        let make_range = |start, end| {
            IntRange(
                // `unwrap()` is ok because we know the type is an integer.
                IntRange::from_range(cx.tcx, start, end, pcx.ty, &RangeEnd::Included).unwrap(),
            )
        };
        // This determines the set of all possible constructors for the type `pcx.ty`. For numbers,
        // arrays and slices we use ranges and variable-length slices when appropriate.
        //
        // If the `exhaustive_patterns` feature is enabled, we make sure to omit constructors that
        // are statically impossible. E.g., for `Option<!>`, we do not include `Some(_)` in the
        // returned list of constructors.
        // Invariant: this is empty if and only if the type is uninhabited (as determined by
        // `cx.is_uninhabited()`).
        let all_ctors = match pcx.ty.kind() {
            ty::Bool => smallvec![make_range(0, 1)],
            ty::Array(sub_ty, len) if len.try_eval_usize(cx.tcx, cx.param_env).is_some() => {
                let len = len.eval_usize(cx.tcx, cx.param_env);
                if len != 0 && cx.is_uninhabited(sub_ty) {
                    smallvec![]
                } else {
                    smallvec![Slice(Slice::new(Some(len), VarLen(0, 0)))]
                }
            }
            // Treat arrays of a constant but unknown length like slices.
            ty::Array(sub_ty, _) | ty::Slice(sub_ty) => {
                let kind = if cx.is_uninhabited(sub_ty) { FixedLen(0) } else { VarLen(0, 0) };
                smallvec![Slice(Slice::new(None, kind))]
            }
            ty::Adt(def, substs) if def.is_enum() => {
                // If the enum is declared as `#[non_exhaustive]`, we treat it as if it had an
                // additional "unknown" constructor.
                // There is no point in enumerating all possible variants, because the user can't
                // actually match against them all themselves. So we always return only the fictitious
                // constructor.
                // E.g., in an example like:
                //
                // ```
                //     let err: io::ErrorKind = ...;
                //     match err {
                //         io::ErrorKind::NotFound => {},
                //     }
                // ```
                //
                // we don't want to show every possible IO error, but instead have only `_` as the
                // witness.
                let is_declared_nonexhaustive = cx.is_foreign_non_exhaustive_enum(pcx.ty);

                // If `exhaustive_patterns` is disabled and our scrutinee is an empty enum, we treat it
                // as though it had an "unknown" constructor to avoid exposing its emptiness. The
                // exception is if the pattern is at the top level, because we want empty matches to be
                // considered exhaustive.
                let is_secretly_empty = def.variants.is_empty()
                    && !cx.tcx.features().exhaustive_patterns
                    && !pcx.is_top_level;

                if is_secretly_empty || is_declared_nonexhaustive {
                    smallvec![NonExhaustive]
                } else if cx.tcx.features().exhaustive_patterns {
                    // If `exhaustive_patterns` is enabled, we exclude variants known to be
                    // uninhabited.
                    def.variants
                        .iter()
                        .filter(|v| {
                            !v.uninhabited_from(cx.tcx, substs, def.adt_kind(), cx.param_env)
                                .contains(cx.tcx, cx.module)
                        })
                        .map(|v| Variant(v.def_id))
                        .collect()
                } else {
                    def.variants.iter().map(|v| Variant(v.def_id)).collect()
                }
            }
            ty::Char => {
                smallvec![
                    // The valid Unicode Scalar Value ranges.
                    make_range('\u{0000}' as u128, '\u{D7FF}' as u128),
                    make_range('\u{E000}' as u128, '\u{10FFFF}' as u128),
                ]
            }
            ty::Int(_) | ty::Uint(_)
                if pcx.ty.is_ptr_sized_integral()
                    && !cx.tcx.features().precise_pointer_size_matching =>
            {
                // `usize`/`isize` are not allowed to be matched exhaustively unless the
                // `precise_pointer_size_matching` feature is enabled. So we treat those types like
                // `#[non_exhaustive]` enums by returning a special unmatcheable constructor.
                smallvec![NonExhaustive]
            }
            &ty::Int(ity) => {
                let bits = Integer::from_attr(&cx.tcx, SignedInt(ity)).size().bits() as u128;
                let min = 1u128 << (bits - 1);
                let max = min - 1;
                smallvec![make_range(min, max)]
            }
            &ty::Uint(uty) => {
                let size = Integer::from_attr(&cx.tcx, UnsignedInt(uty)).size();
                let max = size.truncate(u128::MAX);
                smallvec![make_range(0, max)]
            }
            // If `exhaustive_patterns` is disabled and our scrutinee is the never type, we cannot
            // expose its emptiness. The exception is if the pattern is at the top level, because we
            // want empty matches to be considered exhaustive.
            ty::Never if !cx.tcx.features().exhaustive_patterns && !pcx.is_top_level => {
                smallvec![NonExhaustive]
            }
            ty::Never => smallvec![],
            _ if cx.is_uninhabited(pcx.ty) => smallvec![],
            ty::Adt(..) | ty::Tuple(..) | ty::Ref(..) => smallvec![Single],
            // This type is one for which we cannot list constructors, like `str` or `f64`.
            _ => smallvec![NonExhaustive],
        };
        SplitWildcard { matrix_ctors: Vec::new(), all_ctors }
    }

    /// Pass a set of constructors relative to which to split this one. Don't call twice, it won't
    /// do what you want.
    pub(super) fn split<'a>(
        &mut self,
        pcx: PatCtxt<'_, '_, 'tcx>,
        ctors: impl Iterator<Item = &'a Constructor<'tcx>> + Clone,
    ) where
        'tcx: 'a,
    {
        // Since `all_ctors` never contains wildcards, this won't recurse further.
        self.all_ctors =
            self.all_ctors.iter().flat_map(|ctor| ctor.split(pcx, ctors.clone())).collect();
        self.matrix_ctors = ctors.filter(|c| !c.is_wildcard()).cloned().collect();
    }

    /// Whether there are any value constructors for this type that are not present in the matrix.
    fn any_missing(&self, pcx: PatCtxt<'_, '_, 'tcx>) -> bool {
        self.iter_missing(pcx).next().is_some()
    }

    /// Iterate over the constructors for this type that are not present in the matrix.
    pub(super) fn iter_missing<'a, 'p>(
        &'a self,
        pcx: PatCtxt<'a, 'p, 'tcx>,
    ) -> impl Iterator<Item = &'a Constructor<'tcx>> + Captures<'p> {
        self.all_ctors.iter().filter(move |ctor| !ctor.is_covered_by_any(pcx, &self.matrix_ctors))
    }

    /// Return the set of constructors resulting from splitting the wildcard. As explained at the
    /// top of the file, if any constructors are missing we can ignore the present ones.
    fn into_ctors(self, pcx: PatCtxt<'_, '_, 'tcx>) -> SmallVec<[Constructor<'tcx>; 1]> {
        if self.any_missing(pcx) {
            // Some constructors are missing, thus we can specialize with the special `Missing`
            // constructor, which stands for those constructors that are not seen in the matrix,
            // and matches the same rows as any of them (namely the wildcard rows). See the top of
            // the file for details.
            // However, when all constructors are missing we can also specialize with the full
            // `Wildcard` constructor. The difference will depend on what we want in diagnostics.

            // If some constructors are missing, we typically want to report those constructors,
            // e.g.:
            // ```
            //     enum Direction { N, S, E, W }
            //     let Direction::N = ...;
            // ```
            // we can report 3 witnesses: `S`, `E`, and `W`.
            //
            // However, if the user didn't actually specify a constructor
            // in this arm, e.g., in
            // ```
            //     let x: (Direction, Direction, bool) = ...;
            //     let (_, _, false) = x;
            // ```
            // we don't want to show all 16 possible witnesses `(<direction-1>, <direction-2>,
            // true)` - we are satisfied with `(_, _, true)`. So if all constructors are missing we
            // prefer to report just a wildcard `_`.
            //
            // The exception is: if we are at the top-level, for example in an empty match, we
            // sometimes prefer reporting the list of constructors instead of just `_`.
            let report_when_all_missing = pcx.is_top_level && !IntRange::is_integral(pcx.ty);
            let ctor = if !self.matrix_ctors.is_empty() || report_when_all_missing {
                Missing
            } else {
                Wildcard
            };
            return smallvec![ctor];
        }

        // All the constructors are present in the matrix, so we just go through them all.
        self.all_ctors
    }
}

/// Some fields need to be explicitly hidden away in certain cases; see the comment above the
/// `Fields` struct. This struct represents such a potentially-hidden field.
#[derive(Debug, Copy, Clone)]
pub(super) enum FilteredField<'p, 'tcx> {
    Kept(&'p Pat<'tcx>),
    Hidden,
}

impl<'p, 'tcx> FilteredField<'p, 'tcx> {
    fn kept(self) -> Option<&'p Pat<'tcx>> {
        match self {
            FilteredField::Kept(p) => Some(p),
            FilteredField::Hidden => None,
        }
    }
}

/// A value can be decomposed into a constructor applied to some fields. This struct represents
/// those fields, generalized to allow patterns in each field. See also `Constructor`.
/// This is constructed from a constructor using [`Fields::wildcards()`].
///
/// If a private or `non_exhaustive` field is uninhabited, the code mustn't observe that it is
/// uninhabited. For that, we filter these fields out of the matrix. This is handled automatically
/// in `Fields`. This filtering is uncommon in practice, because uninhabited fields are rarely used,
/// so we avoid it when possible to preserve performance.
#[derive(Debug, Clone)]
pub(super) enum Fields<'p, 'tcx> {
    /// Lists of patterns that don't contain any filtered fields.
    /// `Slice` and `Vec` behave the same; the difference is only to avoid allocating and
    /// triple-dereferences when possible. Frankly this is premature optimization, I (Nadrieril)
    /// have not measured if it really made a difference.
    Slice(&'p [Pat<'tcx>]),
    Vec(SmallVec<[&'p Pat<'tcx>; 2]>),
    /// Patterns where some of the fields need to be hidden. For all intents and purposes we only
    /// care about the non-hidden fields. We need to keep the real field index for those fields;
    /// we're morally storing a `Vec<(usize, &Pat)>` but what we do is more convenient.
    /// `len` counts the number of non-hidden fields
    Filtered {
        fields: SmallVec<[FilteredField<'p, 'tcx>; 2]>,
        len: usize,
    },
}

impl<'p, 'tcx> Fields<'p, 'tcx> {
    /// Internal use. Use `Fields::wildcards()` instead.
    /// Must not be used if the pattern is a field of a struct/tuple/variant.
    fn from_single_pattern(pat: &'p Pat<'tcx>) -> Self {
        Fields::Slice(std::slice::from_ref(pat))
    }

    /// Convenience; internal use.
    fn wildcards_from_tys(
        cx: &MatchCheckCtxt<'p, 'tcx>,
        tys: impl IntoIterator<Item = Ty<'tcx>>,
    ) -> Self {
        let wilds = tys.into_iter().map(Pat::wildcard_from_ty);
        let pats = cx.pattern_arena.alloc_from_iter(wilds);
        Fields::Slice(pats)
    }

    /// Creates a new list of wildcard fields for a given constructor.
    pub(super) fn wildcards(pcx: PatCtxt<'_, 'p, 'tcx>, constructor: &Constructor<'tcx>) -> Self {
        let ty = pcx.ty;
        let cx = pcx.cx;
        let wildcard_from_ty = |ty| &*cx.pattern_arena.alloc(Pat::wildcard_from_ty(ty));

        let ret = match constructor {
            Single | Variant(_) => match ty.kind() {
                ty::Tuple(ref fs) => {
                    Fields::wildcards_from_tys(cx, fs.into_iter().map(|ty| ty.expect_ty()))
                }
                ty::Ref(_, rty, _) => Fields::from_single_pattern(wildcard_from_ty(rty)),
                ty::Adt(adt, substs) => {
                    if adt.is_box() {
                        // Use T as the sub pattern type of Box<T>.
                        Fields::from_single_pattern(wildcard_from_ty(substs.type_at(0)))
                    } else {
                        let variant = &adt.variants[constructor.variant_index_for_adt(adt)];
                        // Whether we must not match the fields of this variant exhaustively.
                        let is_non_exhaustive =
                            variant.is_field_list_non_exhaustive() && !adt.did.is_local();
                        let field_tys = variant.fields.iter().map(|field| field.ty(cx.tcx, substs));
                        // In the following cases, we don't need to filter out any fields. This is
                        // the vast majority of real cases, since uninhabited fields are uncommon.
                        let has_no_hidden_fields = (adt.is_enum() && !is_non_exhaustive)
                            || !field_tys.clone().any(|ty| cx.is_uninhabited(ty));

                        if has_no_hidden_fields {
                            Fields::wildcards_from_tys(cx, field_tys)
                        } else {
                            let mut len = 0;
                            let fields = variant
                                .fields
                                .iter()
                                .map(|field| {
                                    let ty = field.ty(cx.tcx, substs);
                                    let is_visible = adt.is_enum()
                                        || field.vis.is_accessible_from(cx.module, cx.tcx);
                                    let is_uninhabited = cx.is_uninhabited(ty);

                                    // In the cases of either a `#[non_exhaustive]` field list
                                    // or a non-public field, we hide uninhabited fields in
                                    // order not to reveal the uninhabitedness of the whole
                                    // variant.
                                    if is_uninhabited && (!is_visible || is_non_exhaustive) {
                                        FilteredField::Hidden
                                    } else {
                                        len += 1;
                                        FilteredField::Kept(wildcard_from_ty(ty))
                                    }
                                })
                                .collect();
                            Fields::Filtered { fields, len }
                        }
                    }
                }
                _ => bug!("Unexpected type for `Single` constructor: {:?}", ty),
            },
            Slice(slice) => match *ty.kind() {
                ty::Slice(ty) | ty::Array(ty, _) => {
                    let arity = slice.arity();
                    Fields::wildcards_from_tys(cx, (0..arity).map(|_| ty))
                }
                _ => bug!("bad slice pattern {:?} {:?}", constructor, ty),
            },
            Str(..) | FloatRange(..) | IntRange(..) | NonExhaustive | Opaque | Missing
            | Wildcard => Fields::Slice(&[]),
        };
        debug!("Fields::wildcards({:?}, {:?}) = {:#?}", constructor, ty, ret);
        ret
    }

    /// Apply a constructor to a list of patterns, yielding a new pattern. `self`
    /// must have as many elements as this constructor's arity.
    ///
    /// This is roughly the inverse of `specialize_constructor`.
    ///
    /// Examples:
    /// `ctor`: `Constructor::Single`
    /// `ty`: `Foo(u32, u32, u32)`
    /// `self`: `[10, 20, _]`
    /// returns `Foo(10, 20, _)`
    ///
    /// `ctor`: `Constructor::Variant(Option::Some)`
    /// `ty`: `Option<bool>`
    /// `self`: `[false]`
    /// returns `Some(false)`
    pub(super) fn apply(self, pcx: PatCtxt<'_, 'p, 'tcx>, ctor: &Constructor<'tcx>) -> Pat<'tcx> {
        let subpatterns_and_indices = self.patterns_and_indices();
        let mut subpatterns = subpatterns_and_indices.iter().map(|&(_, p)| p).cloned();

        let pat = match ctor {
            Single | Variant(_) => match pcx.ty.kind() {
                ty::Adt(..) | ty::Tuple(..) => {
                    // We want the real indices here.
                    let subpatterns = subpatterns_and_indices
                        .iter()
                        .map(|&(field, p)| FieldPat { field, pattern: p.clone() })
                        .collect();

                    if let ty::Adt(adt, substs) = pcx.ty.kind() {
                        if adt.is_enum() {
                            PatKind::Variant {
                                adt_def: adt,
                                substs,
                                variant_index: ctor.variant_index_for_adt(adt),
                                subpatterns,
                            }
                        } else {
                            PatKind::Leaf { subpatterns }
                        }
                    } else {
                        PatKind::Leaf { subpatterns }
                    }
                }
                // Note: given the expansion of `&str` patterns done in `expand_pattern`, we should
                // be careful to reconstruct the correct constant pattern here. However a string
                // literal pattern will never be reported as a non-exhaustiveness witness, so we
                // can ignore this issue.
                ty::Ref(..) => PatKind::Deref { subpattern: subpatterns.next().unwrap() },
                ty::Slice(_) | ty::Array(..) => bug!("bad slice pattern {:?} {:?}", ctor, pcx.ty),
                _ => PatKind::Wild,
            },
            Slice(slice) => match slice.kind {
                FixedLen(_) => {
                    PatKind::Slice { prefix: subpatterns.collect(), slice: None, suffix: vec![] }
                }
                VarLen(prefix, _) => {
                    let mut prefix: Vec<_> = subpatterns.by_ref().take(prefix as usize).collect();
                    if slice.array_len.is_some() {
                        // Improves diagnostics a bit: if the type is a known-size array, instead
                        // of reporting `[x, _, .., _, y]`, we prefer to report `[x, .., y]`.
                        // This is incorrect if the size is not known, since `[_, ..]` captures
                        // arrays of lengths `>= 1` whereas `[..]` captures any length.
                        while !prefix.is_empty() && prefix.last().unwrap().is_wildcard() {
                            prefix.pop();
                        }
                    }
                    let suffix: Vec<_> = if slice.array_len.is_some() {
                        // Same as above.
                        subpatterns.skip_while(Pat::is_wildcard).collect()
                    } else {
                        subpatterns.collect()
                    };
                    let wild = Pat::wildcard_from_ty(pcx.ty);
                    PatKind::Slice { prefix, slice: Some(wild), suffix }
                }
            },
            &Str(value) => PatKind::Constant { value },
            &FloatRange(lo, hi, end) => PatKind::Range(PatRange { lo, hi, end }),
            IntRange(range) => return range.to_pat(pcx.cx.tcx, pcx.ty),
            NonExhaustive => PatKind::Wild,
            Wildcard => return Pat::wildcard_from_ty(pcx.ty),
            Opaque => bug!("we should not try to apply an opaque constructor"),
            Missing => bug!(
                "trying to apply the `Missing` constructor; this should have been done in `apply_constructors`"
            ),
        };

        Pat { ty: pcx.ty, span: DUMMY_SP, kind: Box::new(pat) }
    }

    /// Returns the number of patterns. This is the same as the arity of the constructor used to
    /// construct `self`.
    pub(super) fn len(&self) -> usize {
        match self {
            Fields::Slice(pats) => pats.len(),
            Fields::Vec(pats) => pats.len(),
            Fields::Filtered { len, .. } => *len,
        }
    }

    /// Returns the list of patterns along with the corresponding field indices.
    fn patterns_and_indices(&self) -> SmallVec<[(Field, &'p Pat<'tcx>); 2]> {
        match self {
            Fields::Slice(pats) => {
                pats.iter().enumerate().map(|(i, p)| (Field::new(i), p)).collect()
            }
            Fields::Vec(pats) => {
                pats.iter().copied().enumerate().map(|(i, p)| (Field::new(i), p)).collect()
            }
            Fields::Filtered { fields, .. } => {
                // Indices must be relative to the full list of patterns
                fields
                    .iter()
                    .enumerate()
                    .filter_map(|(i, p)| Some((Field::new(i), p.kept()?)))
                    .collect()
            }
        }
    }

    /// Returns the list of patterns.
    pub(super) fn into_patterns(self) -> SmallVec<[&'p Pat<'tcx>; 2]> {
        match self {
            Fields::Slice(pats) => pats.iter().collect(),
            Fields::Vec(pats) => pats,
            Fields::Filtered { fields, .. } => fields.iter().filter_map(|p| p.kept()).collect(),
        }
    }

    /// Overrides some of the fields with the provided patterns. Exactly like
    /// `replace_fields_indexed`, except that it takes `FieldPat`s as input.
    fn replace_with_fieldpats(
        &self,
        new_pats: impl IntoIterator<Item = &'p FieldPat<'tcx>>,
    ) -> Self {
        self.replace_fields_indexed(
            new_pats.into_iter().map(|pat| (pat.field.index(), &pat.pattern)),
        )
    }

    /// Overrides some of the fields with the provided patterns. This is used when a pattern
    /// defines some fields but not all, for example `Foo { field1: Some(_), .. }`: here we start
    /// with a `Fields` that is just one wildcard per field of the `Foo` struct, and override the
    /// entry corresponding to `field1` with the pattern `Some(_)`. This is also used for slice
    /// patterns for the same reason.
    fn replace_fields_indexed(
        &self,
        new_pats: impl IntoIterator<Item = (usize, &'p Pat<'tcx>)>,
    ) -> Self {
        let mut fields = self.clone();
        if let Fields::Slice(pats) = fields {
            fields = Fields::Vec(pats.iter().collect());
        }

        match &mut fields {
            Fields::Vec(pats) => {
                for (i, pat) in new_pats {
                    pats[i] = pat
                }
            }
            Fields::Filtered { fields, .. } => {
                for (i, pat) in new_pats {
                    if let FilteredField::Kept(p) = &mut fields[i] {
                        *p = pat
                    }
                }
            }
            Fields::Slice(_) => unreachable!(),
        }
        fields
    }

    /// Replaces contained fields with the given list of patterns. There must be `len()` patterns
    /// in `pats`.
    pub(super) fn replace_fields(
        &self,
        cx: &MatchCheckCtxt<'p, 'tcx>,
        pats: impl IntoIterator<Item = Pat<'tcx>>,
    ) -> Self {
        let pats: &[_] = cx.pattern_arena.alloc_from_iter(pats);

        match self {
            Fields::Filtered { fields, len } => {
                let mut pats = pats.iter();
                let mut fields = fields.clone();
                for f in &mut fields {
                    if let FilteredField::Kept(p) = f {
                        // We take one input pattern for each `Kept` field, in order.
                        *p = pats.next().unwrap();
                    }
                }
                Fields::Filtered { fields, len: *len }
            }
            _ => Fields::Slice(pats),
        }
    }

    /// Replaces contained fields with the arguments of the given pattern. Only use on a pattern
    /// that is compatible with the constructor used to build `self`.
    /// This is meant to be used on the result of `Fields::wildcards()`. The idea is that
    /// `wildcards` constructs a list of fields where all entries are wildcards, and the pattern
    /// provided to this function fills some of the fields with non-wildcards.
    /// In the following example `Fields::wildcards` would return `[_, _, _, _]`. If we call
    /// `replace_with_pattern_arguments` on it with the pattern, the result will be `[Some(0), _,
    /// _, _]`.
    /// ```rust
    /// let x: [Option<u8>; 4] = foo();
    /// match x {
    ///     [Some(0), ..] => {}
    /// }
    /// ```
    /// This is guaranteed to preserve the number of patterns in `self`.
    pub(super) fn replace_with_pattern_arguments(&self, pat: &'p Pat<'tcx>) -> Self {
        match pat.kind.as_ref() {
            PatKind::Deref { subpattern } => {
                assert_eq!(self.len(), 1);
                Fields::from_single_pattern(subpattern)
            }
            PatKind::Leaf { subpatterns } | PatKind::Variant { subpatterns, .. } => {
                self.replace_with_fieldpats(subpatterns)
            }
            PatKind::Array { prefix, suffix, .. } | PatKind::Slice { prefix, suffix, .. } => {
                // Number of subpatterns for the constructor
                let ctor_arity = self.len();

                // Replace the prefix and the suffix with the given patterns, leaving wildcards in
                // the middle if there was a subslice pattern `..`.
                let prefix = prefix.iter().enumerate();
                let suffix =
                    suffix.iter().enumerate().map(|(i, p)| (ctor_arity - suffix.len() + i, p));
                self.replace_fields_indexed(prefix.chain(suffix))
            }
            _ => self.clone(),
        }
    }
}<|MERGE_RESOLUTION|>--- conflicted
+++ resolved
@@ -845,105 +845,6 @@
 /// A wildcard constructor that we split relative to the constructors in the matrix, as explained
 /// at the top of the file.
 ///
-<<<<<<< HEAD
-/// We make sure to omit constructors that are statically impossible. E.g., for
-/// `Option<!>`, we do not include `Some(_)` in the returned list of constructors.
-/// Invariant: this returns an empty `Vec` if and only if the type is uninhabited (as determined by
-/// `cx.is_uninhabited()`).
-fn all_constructors<'p, 'tcx>(pcx: PatCtxt<'_, 'p, 'tcx>) -> Vec<Constructor<'tcx>> {
-    debug!("all_constructors({:?})", pcx.ty);
-    let cx = pcx.cx;
-    let make_range = |start, end| {
-        IntRange(
-            // `unwrap()` is ok because we know the type is an integer.
-            IntRange::from_range(cx.tcx, start, end, pcx.ty, &RangeEnd::Included).unwrap(),
-        )
-    };
-    match pcx.ty.kind() {
-        ty::Bool => vec![make_range(0, 1)],
-        ty::Array(sub_ty, len) if len.try_eval_usize(cx.tcx, cx.param_env).is_some() => {
-            let len = len.eval_usize(cx.tcx, cx.param_env);
-            if len != 0 && cx.is_uninhabited(sub_ty) {
-                vec![]
-            } else {
-                vec![Slice(Slice::new(Some(len), VarLen(0, 0)))]
-            }
-        }
-        // Treat arrays of a constant but unknown length like slices.
-        ty::Array(sub_ty, _) | ty::Slice(sub_ty) => {
-            let kind = if cx.is_uninhabited(sub_ty) { FixedLen(0) } else { VarLen(0, 0) };
-            vec![Slice(Slice::new(None, kind))]
-        }
-        ty::Adt(def, substs) if def.is_enum() => {
-            // If the enum is declared as `#[non_exhaustive]`, we treat it as if it had an
-            // additional "unknown" constructor.
-            // There is no point in enumerating all possible variants, because the user can't
-            // actually match against them all themselves. So we always return only the fictitious
-            // constructor.
-            // E.g., in an example like:
-            //
-            // ```
-            //     let err: io::ErrorKind = ...;
-            //     match err {
-            //         io::ErrorKind::NotFound => {},
-            //     }
-            // ```
-            //
-            // we don't want to show every possible IO error, but instead have only `_` as the
-            // witness.
-            let is_declared_nonexhaustive = cx.is_foreign_non_exhaustive_enum(pcx.ty);
-
-            if is_declared_nonexhaustive {
-                vec![NonExhaustive]
-            } else {
-                // We exclude variants known to be uninhabited.
-                def.variants
-                    .iter()
-                    .filter(|v| {
-                        !v.uninhabited_from(cx.tcx, substs, def.adt_kind(), cx.param_env)
-                            .contains(cx.tcx, cx.module)
-                    })
-                    .map(|v| Variant(v.def_id))
-                    .collect()
-            }
-        }
-        ty::Char => {
-            vec![
-                // The valid Unicode Scalar Value ranges.
-                make_range('\u{0000}' as u128, '\u{D7FF}' as u128),
-                make_range('\u{E000}' as u128, '\u{10FFFF}' as u128),
-            ]
-        }
-        ty::Int(_) | ty::Uint(_)
-            if pcx.ty.is_ptr_sized_integral()
-                && !cx.tcx.features().precise_pointer_size_matching =>
-        {
-            // `usize`/`isize` are not allowed to be matched exhaustively unless the
-            // `precise_pointer_size_matching` feature is enabled. So we treat those types like
-            // `#[non_exhaustive]` enums by returning a special unmatcheable constructor.
-            vec![NonExhaustive]
-        }
-        &ty::Int(ity) => {
-            let bits = Integer::from_attr(&cx.tcx, SignedInt(ity)).size().bits() as u128;
-            let min = 1u128 << (bits - 1);
-            let max = min - 1;
-            vec![make_range(min, max)]
-        }
-        &ty::Uint(uty) => {
-            let size = Integer::from_attr(&cx.tcx, UnsignedInt(uty)).size();
-            let max = size.truncate(u128::MAX);
-            vec![make_range(0, max)]
-        }
-        ty::Never => vec![],
-        _ if cx.is_uninhabited(pcx.ty) => vec![],
-        ty::Adt(..) | ty::Tuple(..) | ty::Ref(..) => vec![Single],
-        // This type is one for which we cannot list constructors, like `str` or `f64`.
-        _ => vec![NonExhaustive],
-    }
-}
-
-// A struct to compute a set of constructors equivalent to `all_ctors \ used_ctors`.
-=======
 /// A constructor that is not present in the matrix rows will only be covered by the rows that have
 /// wildcards. Thus we can group all of those constructors together; we call them "missing
 /// constructors". Splitting a wildcard would therefore list all present constructors individually
@@ -956,7 +857,6 @@
 /// This will not preserve the whole list of witnesses, but will preserve whether the list is empty
 /// or not. In fact this is quite natural from the point of view of diagnostics too. This is done
 /// in `to_ctors`: in some cases we only return `Missing`.
->>>>>>> fd2df749
 #[derive(Debug)]
 pub(super) struct SplitWildcard<'tcx> {
     /// Constructors seen in the matrix.
@@ -1022,12 +922,12 @@
                 // exception is if the pattern is at the top level, because we want empty matches to be
                 // considered exhaustive.
                 let is_secretly_empty = def.variants.is_empty()
-                    && !cx.tcx.features().exhaustive_patterns
+                    && !true
                     && !pcx.is_top_level;
 
                 if is_secretly_empty || is_declared_nonexhaustive {
                     smallvec![NonExhaustive]
-                } else if cx.tcx.features().exhaustive_patterns {
+                } else if true {
                     // If `exhaustive_patterns` is enabled, we exclude variants known to be
                     // uninhabited.
                     def.variants
@@ -1072,7 +972,7 @@
             // If `exhaustive_patterns` is disabled and our scrutinee is the never type, we cannot
             // expose its emptiness. The exception is if the pattern is at the top level, because we
             // want empty matches to be considered exhaustive.
-            ty::Never if !cx.tcx.features().exhaustive_patterns && !pcx.is_top_level => {
+            ty::Never if !true && !pcx.is_top_level => {
                 smallvec![NonExhaustive]
             }
             ty::Never => smallvec![],
