--- conflicted
+++ resolved
@@ -112,11 +112,7 @@
             next_ret.extend(next_forest.iter().filter(|&id| slice_contains(tcx, &ret, id)));
 
             mem::swap(&mut next_ret, &mut ret);
-<<<<<<< HEAD
-            next_ret.drain(..);
-=======
             next_ret.clear();
->>>>>>> fd2df749
         }
         DefIdForest::from_slice(&ret)
     }
@@ -129,14 +125,11 @@
         let mut ret: SmallVec<[_; 1]> = SmallVec::new();
         let mut next_ret: SmallVec<[_; 1]> = SmallVec::new();
         for next_forest in iter {
-<<<<<<< HEAD
-=======
             // Union with the empty set is a no-op.
             if next_forest.is_empty() {
                 continue;
             }
 
->>>>>>> fd2df749
             // We add everything in `ret` that is not in `next_forest`.
             next_ret.extend(ret.iter().copied().filter(|&id| !next_forest.contains(tcx, id)));
             // We add everything in `next_forest` that we haven't added yet.
@@ -147,11 +140,7 @@
             }
 
             mem::swap(&mut next_ret, &mut ret);
-<<<<<<< HEAD
-            next_ret.drain(..);
-=======
             next_ret.clear();
->>>>>>> fd2df749
         }
         DefIdForest::from_slice(&ret)
     }
