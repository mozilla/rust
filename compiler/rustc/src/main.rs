--- conflicted
+++ resolved
@@ -4,11 +4,7 @@
     // Note that we're pulling in a static copy of mimalloc which means that to
     // pull it in we need to actually reference its symbols for it to get
     // linked. The two crates we link to here, std and rustc_driver, are both
-<<<<<<< HEAD
-    // dynamic libraries. That means to pull in mimalloc we need to actually
-=======
-    // dynamic libraries. That means to pull in jemalloc we actually need to
->>>>>>> 76c500ec
+    // dynamic libraries. That means to pull in mimalloc we actually need to
     // reference allocation symbols one way or another (as this file is the only
     // object code in the rustc executable).
     #[cfg(feature = "libmimalloc-sys")]
