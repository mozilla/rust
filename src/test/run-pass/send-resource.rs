--- conflicted
+++ resolved
@@ -9,11 +9,7 @@
 // except according to those terms.
 
 use std::task;
-<<<<<<< HEAD
-use std::comm::channel;
-=======
 use std::sync::mpsc::channel;
->>>>>>> d2599d32
 
 struct test {
   f: int,
