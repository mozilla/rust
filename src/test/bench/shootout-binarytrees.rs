// Copyright 2012-2013 The Rust Project Developers. See the COPYRIGHT
// file at the top-level directory of this distribution and at
// http://rust-lang.org/COPYRIGHT.
//
// Licensed under the Apache License, Version 2.0 <LICENSE-APACHE or
// http://www.apache.org/licenses/LICENSE-2.0> or the MIT license
// <LICENSE-MIT or http://opensource.org/licenses/MIT>, at your
// option. This file may not be copied, modified, or distributed
// except according to those terms.

extern mod extra;
<<<<<<< HEAD
extern mod concurrency;

use std::iter::range_step;
use concurrency::future::Future;
use extra::arena::TypedArena;
=======
extern mod arena;

use std::iter::range_step;
use extra::future::Future;
use arena::TypedArena;
>>>>>>> e1580f6d

enum Tree<'a> {
    Nil,
    Node(&'a Tree<'a>, &'a Tree<'a>, int)
}

fn item_check(t: &Tree) -> int {
    match *t {
        Nil => 0,
        Node(l, r, i) => i + item_check(l) - item_check(r)
    }
}

fn bottom_up_tree<'r>(arena: &'r TypedArena<Tree<'r>>, item: int, depth: int)
                  -> &'r Tree<'r> {
    if depth > 0 {
        arena.alloc(Node(bottom_up_tree(arena, 2 * item - 1, depth - 1),
                         bottom_up_tree(arena, 2 * item, depth - 1),
                         item))
    } else {
        arena.alloc(Nil)
    }
}

fn main() {
    let args = std::os::args();
    let n = if std::os::getenv("RUST_BENCH").is_some() {
        17
    } else if args.len() <= 1u {
        8
    } else {
        from_str(args[1]).unwrap()
    };
    let min_depth = 4;
    let max_depth = if min_depth + 2 > n {min_depth + 2} else {n};

    {
        let arena = TypedArena::new();
        let depth = max_depth + 1;
        let tree = bottom_up_tree(&arena, 0, depth);

        println!("stretch tree of depth {}\t check: {}",
                 depth, item_check(tree));
    }

    let long_lived_arena = TypedArena::new();
    let long_lived_tree = bottom_up_tree(&long_lived_arena, 0, max_depth);

    let mut messages = range_step(min_depth, max_depth + 1, 2).map(|depth| {
            use std::num::pow;
            let iterations = pow(2, (max_depth - depth + min_depth) as uint);
            Future::spawn(proc() {
                let mut chk = 0;
                for i in range(1, iterations + 1) {
                    let arena = TypedArena::new();
                    let a = bottom_up_tree(&arena, i, depth);
                    let b = bottom_up_tree(&arena, -i, depth);
                    chk += item_check(a) + item_check(b);
                }
                format!("{}\t trees of depth {}\t check: {}",
                        iterations * 2, depth, chk)
            })
        }).to_owned_vec();

    for message in messages.mut_iter() {
        println!("{}", *message.get_ref());
    }

    println!("long lived tree of depth {}\t check: {}",
             max_depth, item_check(long_lived_tree));
}<|MERGE_RESOLUTION|>--- conflicted
+++ resolved
@@ -9,19 +9,12 @@
 // except according to those terms.
 
 extern mod extra;
-<<<<<<< HEAD
+extern mod arena;
 extern mod concurrency;
 
 use std::iter::range_step;
 use concurrency::future::Future;
-use extra::arena::TypedArena;
-=======
-extern mod arena;
-
-use std::iter::range_step;
-use extra::future::Future;
 use arena::TypedArena;
->>>>>>> e1580f6d
 
 enum Tree<'a> {
     Nil,
