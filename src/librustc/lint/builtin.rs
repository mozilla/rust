--- conflicted
+++ resolved
@@ -311,17 +311,13 @@
             INCOHERENT_FUNDAMENTAL_IMPLS,
             DEPRECATED,
             UNUSED_UNSAFE,
-<<<<<<< HEAD
-            IRREFUTABLE_LET_PATTERN,
-            UNUSED_MUT
-=======
             UNUSED_MUT,
             COERCE_NEVER,
             SINGLE_USE_LIFETIME,
             TYVAR_BEHIND_RAW_POINTER,
             ELIDED_LIFETIME_IN_PATH,
-            BARE_TRAIT_OBJECT
->>>>>>> 90934413
+            BARE_TRAIT_OBJECT,
+            IRREFUTABLE_LET_PATTERN
         )
     }
 }
