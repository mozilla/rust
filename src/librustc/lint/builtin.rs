--- conflicted
+++ resolved
@@ -217,15 +217,15 @@
 }
 
 declare_lint! {
-<<<<<<< HEAD
     pub IRREFUTABLE_LET_PATTERN,
     Error,
     "detects irrefutable patterns in if-let and while-let statements"
-=======
+}
+
+declare_lint! {
     pub UNUSED_MUT,
     Warn,
     "detect mut variables which don't need to be mutable"
->>>>>>> f733f484
 }
 
 /// Does nothing as a lint pass, but registers some `Lint`s
@@ -269,11 +269,8 @@
             LATE_BOUND_LIFETIME_ARGUMENTS,
             DEPRECATED,
             UNUSED_UNSAFE,
-<<<<<<< HEAD
-            IRREFUTABLE_LET_PATTERN
-=======
+            IRREFUTABLE_LET_PATTERN,
             UNUSED_MUT
->>>>>>> f733f484
         )
     }
 }
