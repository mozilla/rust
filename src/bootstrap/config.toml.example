# Sample TOML configuration file for building Rust.
#
# To configure rustbuild, copy this file to the directory from which you will be
# running the build, and name it config.toml.
#
# All options are commented out by default in this file, and they're commented
# out with their default values. The build system by default looks for
# `config.toml` in the current directory of a build for build configuration, but
# a custom configuration file can also be specified with `--config` to the build
# system.

# =============================================================================
# Tweaking how LLVM is compiled
# =============================================================================
[llvm]

# Indicates whether the LLVM build is a Release or Debug build
#optimize = true

# Indicates whether an LLVM Release build should include debug info
#release-debuginfo = false

# Indicates whether the LLVM assertions are enabled or not
#assertions = false

# Indicates whether ccache is used when building LLVM
#ccache = false
# or alternatively ...
#ccache = "/path/to/ccache"

# If an external LLVM root is specified, we automatically check the version by
# default to make sure it's within the range that we're expecting, but setting
# this flag will indicate that this version check should not be done.
#version-check = false

# Link libstdc++ statically into the librustc_llvm instead of relying on a
# dynamic version to be available.
#static-libstdcpp = false

# Tell the LLVM build system to use Ninja instead of the platform default for
# the generated build system. This can sometimes be faster than make, for
# example.
#ninja = false

# LLVM targets to build support for.
# Note: this is NOT related to Rust compilation targets. However, as Rust is
# dependent on LLVM for code generation, turning targets off here WILL lead to
# the resulting rustc being unable to compile for the disabled architectures.
# Also worth pointing out is that, in case support for new targets are added to
# LLVM, enabling them here doesn't mean Rust is automatically gaining said
# support. You'll need to write a target specification at least, and most
# likely, teach rustc about the C ABI of the target. Get in touch with the
# Rust team and file an issue if you need assistance in porting!
#targets = "X86;ARM;AArch64;Mips;PowerPC;SystemZ;JSBackend;MSP430;Sparc;NVPTX"

<<<<<<< HEAD
# Cap the number of parallel linker invocations when compiling LLVM.
# This can be useful when building LLVM with debug info, which significantly
# increases the size of binaries and consequently the memory required by
# each linker process.
# If absent or 0, linker invocations are treated like any other job and
# controlled by rustbuild's -j parameter.
#link-jobs = 0
=======
# Delete LLVM build directory on LLVM rebuild.
# This option defaults to `false` for local development, but CI may want to
# always perform clean full builds (possibly accelerated by (s)ccache).
#clean-rebuild = false
>>>>>>> 5697240f

# =============================================================================
# General build configuration options
# =============================================================================
[build]

# Build triple for the original snapshot compiler. This must be a compiler that
# nightlies are already produced for. The current platform must be able to run
# binaries of this build triple and the nightly will be used to bootstrap the
# first compiler.
#build = "x86_64-unknown-linux-gnu"    # defaults to your host platform

# In addition to the build triple, other triples to produce full compiler
# toolchains for. Each of these triples will be bootstrapped from the build
# triple and then will continue to bootstrap themselves. This platform must
# currently be able to run all of the triples provided here.
#host = ["x86_64-unknown-linux-gnu"]   # defaults to just the build triple

# In addition to all host triples, other triples to produce the standard library
# for. Each host triple will be used to produce a copy of the standard library
# for each target triple.
#target = ["x86_64-unknown-linux-gnu"] # defaults to just the build triple

# Instead of downloading the src/nightlies.txt version of Cargo specified, use
# this Cargo binary instead to build all Rust code
#cargo = "/path/to/bin/cargo"

# Instead of downloading the src/nightlies.txt version of the compiler
# specified, use this rustc binary instead as the stage0 snapshot compiler.
#rustc = "/path/to/bin/rustc"

# Flag to specify whether any documentation is built. If false, rustdoc and
# friends will still be compiled but they will not be used to generate any
# documentation.
#docs = true

# Indicate whether the compiler should be documented in addition to the standard
# library and facade crates.
#compiler-docs = false

# Indicate whether submodules are managed and updated automatically.
#submodules = true

# The path to (or name of) the GDB executable to use. This is only used for
# executing the debuginfo test suite.
#gdb = "gdb"

# The node.js executable to use. Note that this is only used for the emscripten
# target when running tests, otherwise this can be omitted.
#nodejs = "node"

# Python interpreter to use for various tasks throughout the build, notably
# rustdoc tests, the lldb python interpreter, and some dist bits and pieces.
# Note that Python 2 is currently required.
#python = "python2.7"

# Force Cargo to check that Cargo.lock describes the precise dependency
# set that all the Cargo.toml files create, instead of updating it.
#locked-deps = false

# Indicate whether the vendored sources are used for Rust dependencies or not
#vendor = false

# Typically the build system will build the rust compiler twice. The second
# compiler, however, will simply use its own libraries to link against. If you
# would rather to perform a full bootstrap, compiling the compiler three times,
# then you can set this option to true. You shouldn't ever need to set this
# option to true.
#full-bootstrap = false

# Enable a build of the and extended rust tool set which is not only the
# compiler but also tools such as Cargo. This will also produce "combined
# installers" which are used to install Rust and Cargo together. This is
# disabled by default.
#extended = false

# Verbosity level: 0 == not verbose, 1 == verbose, 2 == very verbose
#verbose = 0

# Build the sanitizer runtimes
#sanitizers = false

# Indicates whether the OpenSSL linked into Cargo will be statically linked or
# not. If static linkage is specified then the build system will download a
# known-good version of OpenSSL, compile it, and link it to Cargo.
#openssl-static = false

# =============================================================================
# General install configuration options
# =============================================================================
[install]

# Instead of installing to /usr/local, install to this path instead.
#prefix = "/usr/local"

# Where to install libraries in `prefix` above
#libdir = "lib"

# Where to install man pages in `prefix` above
#mandir = "share/man"

# Where to install documentation in `prefix` above
#docdir = "share/doc/rust"

# =============================================================================
# Options for compiling Rust code itself
# =============================================================================
[rust]

# Whether or not to optimize the compiler and standard library
#optimize = true

# Number of codegen units to use for each compiler invocation. A value of 0
# means "the number of cores on this machine", and 1+ is passed through to the
# compiler.
#codegen-units = 1

# Whether or not debug assertions are enabled for the compiler and standard
# library
#debug-assertions = false

# Whether or not debuginfo is emitted
#debuginfo = false

# Whether or not line number debug information is emitted
#debuginfo-lines = false

# Whether or not to only build debuginfo for the standard library if enabled.
# If enabled, this will not compile the compiler with debuginfo, just the
# standard library.
#debuginfo-only-std = false

# Whether or not jemalloc is built and enabled
#use-jemalloc = true

# Whether or not jemalloc is built with its debug option set
#debug-jemalloc = false

# Whether or not `panic!`s generate backtraces (RUST_BACKTRACE)
#backtrace = true

# The default linker that will be used by the generated compiler. Note that this
# is not the linker used to link said compiler.
#default-linker = "cc"

# The default ar utility that will be used by the generated compiler if LLVM
# cannot be used. Note that this is not used to assemble said compiler.
#default-ar = "ar"

# The "channel" for the Rust build to produce. The stable/beta channels only
# allow using stable features, whereas the nightly and dev channels allow using
# nightly features
#channel = "dev"

# By default the `rustc` executable is built with `-Wl,-rpath` flags on Unix
# platforms to ensure that the compiler is usable by default from the build
# directory (as it links to a number of dynamic libraries). This may not be
# desired in distributions, for example.
#rpath = true

# Flag indicating whether tests are compiled with optimizations (the -O flag) or
# with debuginfo (the -g flag)
#optimize-tests = true
#debuginfo-tests = true

# Flag indicating whether codegen tests will be run or not. If you get an error
# saying that the FileCheck executable is missing, you may want to disable this.
#codegen-tests = true

# =============================================================================
# Options for specific targets
#
# Each of the following options is scoped to the specific target triple in
# question and is used for determining how to compile each target.
# =============================================================================
[target.x86_64-unknown-linux-gnu]

# C compiler to be used to compiler C code and link Rust code. Note that the
# default value is platform specific, and if not specified it may also depend on
# what platform is crossing to what platform.
#cc = "cc"

# C++ compiler to be used to compiler C++ code (e.g. LLVM and our LLVM shims).
# This is only used for host targets.
#cxx = "c++"

# Path to the `llvm-config` binary of the installation of a custom LLVM to link
# against. Note that if this is specifed we don't compile LLVM at all for this
# target.
#llvm-config = "../path/to/llvm/root/bin/llvm-config"

# Path to the custom jemalloc static library to link into the standard library
# by default. This is only used if jemalloc is still enabled above
#jemalloc = "/path/to/jemalloc/libjemalloc_pic.a"

# If this target is for Android, this option will be required to specify where
# the NDK for the target lives. This is used to find the C compiler to link and
# build native code.
#android-ndk = "/path/to/ndk"

# The root location of the MUSL installation directory. The library directory
# will also need to contain libunwind.a for an unwinding implementation. Note
# that this option only makes sense for MUSL targets that produce statically
# linked binaries
#musl-root = "..."

# =============================================================================
# Distribution options
#
# These options are related to distribution, mostly for the Rust project itself.
# You probably won't need to concern yourself with any of these options
# =============================================================================
[dist]

# This is the folder of artifacts that the build system will sign. All files in
# this directory will be signed with the default gpg key using the system `gpg`
# binary. The `asc` and `sha256` files will all be output into the standard dist
# output folder (currently `build/dist`)
#
# This folder should be populated ahead of time before the build system is
# invoked.
#sign-folder = "path/to/folder/to/sign"

# This is a file which contains the password of the default gpg key. This will
# be passed to `gpg` down the road when signing all files in `sign-folder`
# above. This should be stored in plaintext.
#gpg-password-file = "path/to/gpg/password"

# The remote address that all artifacts will eventually be uploaded to. The
# build system generates manifests which will point to these urls, and for the
# manifests to be correct they'll have to have the right URLs encoded.
#
# Note that this address should not contain a trailing slash as file names will
# be appended to it.
#upload-addr = "https://example.com/folder"<|MERGE_RESOLUTION|>--- conflicted
+++ resolved
@@ -53,7 +53,6 @@
 # Rust team and file an issue if you need assistance in porting!
 #targets = "X86;ARM;AArch64;Mips;PowerPC;SystemZ;JSBackend;MSP430;Sparc;NVPTX"
 
-<<<<<<< HEAD
 # Cap the number of parallel linker invocations when compiling LLVM.
 # This can be useful when building LLVM with debug info, which significantly
 # increases the size of binaries and consequently the memory required by
@@ -61,12 +60,11 @@
 # If absent or 0, linker invocations are treated like any other job and
 # controlled by rustbuild's -j parameter.
 #link-jobs = 0
-=======
+
 # Delete LLVM build directory on LLVM rebuild.
 # This option defaults to `false` for local development, but CI may want to
 # always perform clean full builds (possibly accelerated by (s)ccache).
 #clean-rebuild = false
->>>>>>> 5697240f
 
 # =============================================================================
 # General build configuration options
