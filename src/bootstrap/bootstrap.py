--- conflicted
+++ resolved
@@ -469,11 +469,7 @@
             cputype = 'i686'
         elif cputype in {'xscale', 'arm'}:
             cputype = 'arm'
-<<<<<<< HEAD
-        elif cputype == 'armv6l':
-=======
-        elif cputype in {'armv7l', 'armv8l'}:
->>>>>>> 0a55c8e6
+        elif cputype in {'armv6l', 'armv7l', 'armv8l'}:
             cputype = 'arm'
             ostype += 'eabihf'
         elif cputype == 'armv7l':
