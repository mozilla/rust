--- conflicted
+++ resolved
@@ -1,20 +1,9 @@
 //! Types/fns concerning URLs (see RFC 3986)
 
-<<<<<<< HEAD
-import map;
-import map::{hashmap, str_hash};
-import io::{reader, reader_util};
-import dvec::{dvec, extensions};
-
-export url, userinfo, query;
-export from_str, to_str;
-
-export encode, decode;
-export encode_component, decode_component;
-export encode_form_urlencoded, decode_form_urlencoded;
-=======
+use std;
+import std::*;
+
 export url, userinfo, query, from_str, to_str, get_scheme;
->>>>>>> f6ce2bd8
 
 type url = {
     scheme: ~str,
@@ -30,11 +19,7 @@
     pass: option<~str>
 };
 
-<<<<<<< HEAD
-type query = map::hashmap<~str, @~str>;
-=======
 type query = ~[(~str, ~str)];
->>>>>>> f6ce2bd8
 
 fn url(-scheme: ~str, -user: option<userinfo>, -host: ~str,
        -path: ~str, -query: query, -fragment: option<~str>) -> url {
@@ -181,7 +166,7 @@
 /** 
  * Encode a hashmap to the 'application/x-www-form-urlencoded' media type.
  */
-fn encode_form_urlencoded(m: hashmap<~str, @dvec<@~str>>) -> ~str {
+fn encode_form_urlencoded(m: map::hashmap<~str, @dvec::dvec<@~str>>) -> ~str {
     let mut out = ~"";
     let mut first = true;
 
@@ -207,9 +192,9 @@
  * Decode a string encoded with the 'application/x-www-form-urlencoded' media
  * type into a hashmap.
  */
-fn decode_form_urlencoded(s: ~[u8]) -> hashmap<~str, @dvec<@~str>> {
+fn decode_form_urlencoded(s: ~[u8]) -> map::hashmap<~str, @dvec::dvec<@~str>> {
     do io::with_bytes_reader(s) |rdr| {
-        let m = str_hash();
+        let m = map::str_hash();
         let mut key = ~"";
         let mut value = ~"";
         let mut parsing_key = true;
@@ -221,7 +206,7 @@
                     let values = alt m.find(key) {
                       some(values) { values }
                       none {
-                        let values = @dvec();
+                        let values = @dvec::dvec();
                         m.insert(key, values);
                         values
                       }
@@ -256,7 +241,7 @@
             let values = alt m.find(key) {
               some(values) { values }
               none {
-                let values = @dvec();
+                let values = @dvec::dvec();
                 m.insert(key, values);
                 values
               }
@@ -317,11 +302,7 @@
     if str::len(rawquery) != 0 {
         for str::split_char(rawquery, '&').each |p| {
             let (k, v) = split_char_first(p, '=');
-<<<<<<< HEAD
-            query.insert(decode_component(k), @decode_component(v));
-=======
-            vec::push(query, (k, v));
->>>>>>> f6ce2bd8
+            vec::push(query, (decode_component(k), decode_component(v)));
         };
     }
     ret query;
@@ -329,14 +310,9 @@
 
 fn query_to_str(query: query) -> ~str {
     let mut strvec = ~[];
-<<<<<<< HEAD
-    for query.each |k, v| {
-        strvec += ~[#fmt("%s=%s", encode_component(k), encode_component(*v))];
-=======
     for query.each |kv| {
         let (k, v) = kv;
-        strvec += ~[#fmt("%s=%s", k, v)];
->>>>>>> f6ce2bd8
+        strvec += ~[#fmt("%s=%s", encode_component(k), encode_component(v))];
     };
     ret str::connect(strvec, ~"&");
 }
@@ -479,7 +455,7 @@
         assert option::unwrap(copy option::unwrap(copy u.user).pass) == ~"pass";
         assert u.host == ~"rust-lang.org";
         assert u.path == ~"/doc";
-        assert *u.query.get(~"s") == ~"v";
+        assert u.query[0] == (~"s", ~"v");
         assert option::unwrap(copy u.fragment) == ~"something";
     }
 
@@ -549,7 +525,7 @@
         let url = ~"http://rust-lang.org/doc%20uments?ba%25d%20=%23%26%2B";
         let u = result::unwrap(from_str(url));
         assert u.path == ~"/doc uments";
-        assert *u.query.get(~"ba%d ") == ~"#&+";
+        assert u.query[0] == (~"ba%d ", ~"#&+");
     }
 
     #[test]
@@ -666,18 +642,18 @@
 
     #[test]
     fn test_encode_form_urlencoded() {
-        let m = str_hash();
+        let m = map::str_hash();
         assert encode_form_urlencoded(m) == ~"";
 
-        m.insert(~"", @dvec());
-        m.insert(~"foo", @dvec());
+        m.insert(~"", @dvec::dvec());
+        m.insert(~"foo", @dvec::dvec());
         assert encode_form_urlencoded(m) == ~"";
 
-        let m = str_hash();
+        let m = map::str_hash();
         m.insert(~"foo", @dvec::from_vec(~[mut @~"bar", @~"123"]));
         assert encode_form_urlencoded(m) == ~"foo=bar&foo=123";
 
-        let m = str_hash();
+        let m = map::str_hash();
         m.insert(~"foo bar", @dvec::from_vec(~[mut @~"abc", @~"12 = 34"]));
         assert encode_form_urlencoded(m) == ~"foo+bar=abc&foo+bar=12+%3D+34";
     }
@@ -686,7 +662,7 @@
     fn test_decode_form_urlencoded() {
         import map::hash_from_strs;
 
-        assert decode_form_urlencoded(~[]) == str_hash();
+        assert decode_form_urlencoded(~[]) == map::str_hash();
 
         let s = str::bytes(~"a=1&foo+bar=abc&foo+bar=12+%3D+34");
         assert decode_form_urlencoded(s) == hash_from_strs(~[
