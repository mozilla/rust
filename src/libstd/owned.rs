--- conflicted
+++ resolved
@@ -93,7 +93,18 @@
             Err(self)
         }
     }
-<<<<<<< HEAD
+
+    #[inline]
+    unsafe fn move_unchecked<T: 'static>(self) -> Box<T> {
+        // Get the raw representation of the trait object
+        let to: TraitObject = *mem::transmute::<&Box<Any>, &TraitObject>(&self);
+
+        // Prevent destructor on self being run
+        intrinsics::forget(self);
+
+        // Extract the data pointer
+        mem::transmute(to.data)
+    }
 }
 
 impl<T: fmt::Show> fmt::Show for Box<T> {
@@ -106,18 +117,5 @@
 impl fmt::Show for Box<Any> {
     fn fmt(&self, f: &mut fmt::Formatter) -> fmt::Result {
         f.pad("Box<Any>")
-=======
-
-    #[inline]
-    unsafe fn move_unchecked<T: 'static>(self) -> Box<T> {
-        // Get the raw representation of the trait object
-        let to: TraitObject = *mem::transmute::<&Box<Any>, &TraitObject>(&self);
-
-        // Prevent destructor on self being run
-        intrinsics::forget(self);
-
-        // Extract the data pointer
-        mem::transmute(to.data)
->>>>>>> e7500988
     }
 }