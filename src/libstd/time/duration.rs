--- conflicted
+++ resolved
@@ -58,48 +58,29 @@
     /// This constructor will panic if the carry from the nanoseconds overflows
     /// the seconds counter.
     #[stable(feature = "duration", since = "1.3.0")]
-<<<<<<< HEAD
-    pub const fn new(secs: u64, nanos: u32) -> Duration {
-        Duration {
-            secs: secs + (nanos / NANOS_PER_SEC) as u64,
-            nanos: nanos % NANOS_PER_SEC
-        }
-=======
     #[inline]
     pub fn new(secs: u64, nanos: u32) -> Duration {
         let secs = secs.checked_add((nanos / NANOS_PER_SEC) as u64)
             .expect("overflow in Duration::new");
         let nanos = nanos % NANOS_PER_SEC;
         Duration { secs: secs, nanos: nanos }
->>>>>>> 8052f73d
     }
 
     /// Creates a new `Duration` from the specified number of seconds.
     #[stable(feature = "duration", since = "1.3.0")]
-<<<<<<< HEAD
+    #[inline]
     pub const fn from_secs(secs: u64) -> Duration {
-=======
-    #[inline]
-    pub fn from_secs(secs: u64) -> Duration {
->>>>>>> 8052f73d
         Duration { secs: secs, nanos: 0 }
     }
 
     /// Creates a new `Duration` from the specified number of milliseconds.
     #[stable(feature = "duration", since = "1.3.0")]
-<<<<<<< HEAD
+    #[inline]
     pub const fn from_millis(millis: u64) -> Duration {
         Duration {
             secs: millis / MILLIS_PER_SEC
             nanos: ((millis % MILLIS_PER_SEC) as u32) * NANOS_PER_MILLI
         }
-=======
-    #[inline]
-    pub fn from_millis(millis: u64) -> Duration {
-        let secs = millis / MILLIS_PER_SEC;
-        let nanos = ((millis % MILLIS_PER_SEC) as u32) * NANOS_PER_MILLI;
-        Duration { secs: secs, nanos: nanos }
->>>>>>> 8052f73d
     }
 
     /// Returns the number of whole seconds represented by this duration.
