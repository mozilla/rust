--- conflicted
+++ resolved
@@ -1918,11 +1918,7 @@
 #[cfg(test)]
 mod tests {
     use self::BadReaderBehavior::*;
-<<<<<<< HEAD
-    use super::{IoResult, MemReader, NoProgress, InvalidInput};
-=======
     use super::{IoResult, Reader, MemReader, NoProgress, InvalidInput};
->>>>>>> bc83a009
     use prelude::v1::*;
     use uint;
 
