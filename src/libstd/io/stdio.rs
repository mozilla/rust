--- conflicted
+++ resolved
@@ -523,11 +523,7 @@
     use prelude::v1::*;
 
     use super::*;
-<<<<<<< HEAD
-    use comm::channel;
-=======
     use sync::mpsc::channel;
->>>>>>> d2599d32
     use thread::Thread;
 
     #[test]
