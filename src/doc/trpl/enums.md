% Enums

An `enum` in Rust is a type that represents data that could be one of
several possible variants:

```rust
enum Message {
    Quit,
    ChangeColor(i32, i32, i32),
    Move { x: i32, y: i32 },
    Write(String),
}
```

Each variant can optionally have data associated with it. The syntax for
defining variants resembles the syntaxes used to define structs: you can
have variants with no data (like unit-like structs), variants with named
data, and variants with unnamed data (like tuple structs). Unlike
separate struct definitions, however, an `enum` is a single type. A
value of the enum can match any of the variants. For this reason, an
enum is sometimes called a ‘sum type’: the set of possible values of the
enum is the sum of the sets of possible values for each variant.

<<<<<<< HEAD
```rust
struct Empty;
struct Color(i32, i32, i32);
struct Length(i32);
struct Stats { Health: i32, Mana: i32, Attack: i32, Defense: i32 }
struct HeightDatabase(Vec<i32>);
```

You see that, depending on its type, an `enum` variant may or may not hold data.
In `Character`, for instance, `Digit` gives a meaningful name for an `i32`
value, where `Other` is only a name. However, the fact that they represent
distinct categories of `Character` is a very useful property.

We use the `::` syntax to use the name of each variant: They’re scoped by the name
of the `enum` itself. This allows both of these to work:

```rust,ignore
Character::Digit(10);
Hand::Digit;
```

Both variants are named `Digit`, but they’re scoped to the `enum` name.

The variants of an `enum` by default are not comparable with equality operators
(`==`, `!=`), have no ordering (`<`, `>=`, etc.), and do not support other
binary operations such as `*` and `+`. As such, the following code is invalid
for the example `Character` type:

```rust,ignore
// These assignments both succeed
let ten  = Character::Digit(10);
let four = Character::Digit(4);
=======
We use the `::` syntax to use the name of each variant: they’re scoped by the name
of the `enum` itself. This allows both of these to work:
>>>>>>> 30a42faa

```rust
# enum Message {
#     Move { x: i32, y: i32 },
# }
let x: Message = Message::Move { x: 3, y: 4 };

enum BoardGameTurn {
    Move { squares: i32 },
    Pass,
}

let y: BoardGameTurn = BoardGameTurn::Move { squares: 1 };
```

<<<<<<< HEAD
=======
Both variants are named `Move`, but since they’re scoped to the name of
the enum, they can both be used without conflict.

A value of an enum type contains information about which variant it is,
in addition to any data associated with that variant. This is sometimes
referred to as a ‘tagged union’, since the data includes a ‘tag’
indicating what type it is. The compiler uses this information to
enforce that you’re accessing the data in the enum safely. For instance,
you can’t simply try to destructure a value as if it were one of the
possible variants:

```rust,ignore
fn process_color_change(msg: Message) {
    let Message::ChangeColor(r, g, b) = msg; // compile-time error
}
```

Both variants are named `Digit`, but since they’re scoped to the `enum` name
there's no ambiguity.

>>>>>>> 30a42faa
Not supporting these operations may seem rather limiting, but it’s a limitation
which we can overcome. There are two ways: by implementing equality ourselves,
or by pattern matching variants with [`match`][match] expressions, which you’ll
learn in the next section. We don’t know enough about Rust to implement
equality yet, but we’ll find out in the [`traits`][traits] section.

[match]: match.html
[if-let]: if-let.html<|MERGE_RESOLUTION|>--- conflicted
+++ resolved
@@ -21,43 +21,8 @@
 enum is sometimes called a ‘sum type’: the set of possible values of the
 enum is the sum of the sets of possible values for each variant.
 
-<<<<<<< HEAD
-```rust
-struct Empty;
-struct Color(i32, i32, i32);
-struct Length(i32);
-struct Stats { Health: i32, Mana: i32, Attack: i32, Defense: i32 }
-struct HeightDatabase(Vec<i32>);
-```
-
-You see that, depending on its type, an `enum` variant may or may not hold data.
-In `Character`, for instance, `Digit` gives a meaningful name for an `i32`
-value, where `Other` is only a name. However, the fact that they represent
-distinct categories of `Character` is a very useful property.
-
-We use the `::` syntax to use the name of each variant: They’re scoped by the name
-of the `enum` itself. This allows both of these to work:
-
-```rust,ignore
-Character::Digit(10);
-Hand::Digit;
-```
-
-Both variants are named `Digit`, but they’re scoped to the `enum` name.
-
-The variants of an `enum` by default are not comparable with equality operators
-(`==`, `!=`), have no ordering (`<`, `>=`, etc.), and do not support other
-binary operations such as `*` and `+`. As such, the following code is invalid
-for the example `Character` type:
-
-```rust,ignore
-// These assignments both succeed
-let ten  = Character::Digit(10);
-let four = Character::Digit(4);
-=======
 We use the `::` syntax to use the name of each variant: they’re scoped by the name
 of the `enum` itself. This allows both of these to work:
->>>>>>> 30a42faa
 
 ```rust
 # enum Message {
@@ -73,8 +38,6 @@
 let y: BoardGameTurn = BoardGameTurn::Move { squares: 1 };
 ```
 
-<<<<<<< HEAD
-=======
 Both variants are named `Move`, but since they’re scoped to the name of
 the enum, they can both be used without conflict.
 
@@ -95,7 +58,6 @@
 Both variants are named `Digit`, but since they’re scoped to the `enum` name
 there's no ambiguity.
 
->>>>>>> 30a42faa
 Not supporting these operations may seem rather limiting, but it’s a limitation
 which we can overcome. There are two ways: by implementing equality ourselves,
 or by pattern matching variants with [`match`][match] expressions, which you’ll
