--- conflicted
+++ resolved
@@ -44,15 +44,7 @@
     // This has the trailing slash so that sys_common is not excepted.
     "library/std/src/os", // Platform-specific public interfaces
     "library/rtstartup",  // Not sure what to do about this. magic stuff for mingw
-<<<<<<< HEAD
-    // temporary exceptions
-    "library/std/src/lib.rs",
-    "library/std/src/path.rs",
-    "library/std/src/f32.rs",
-    "library/std/src/f64.rs",
     "library/std/src/collections/hash/map.rs", // constant hash map seed for `wasm32-unknown-unknown`
-=======
->>>>>>> 5a7a0ac5
     // Integration test for platform-specific run-time feature detection:
     "library/std/tests/run-time-detect.rs",
     "library/std/src/net/test.rs",
