//! Tidy check to enforce rules about platform-specific code in std.
//!
//! This is intended to maintain existing standards of code
//! organization in hopes that the standard library will continue to
//! be refactored to isolate platform-specific bits, making porting
//! easier; where "standard library" roughly means "all the
//! dependencies of the std and test crates".
//!
//! This generally means placing restrictions on where `cfg(unix)`,
//! `cfg(windows)`, `cfg(target_os)` and `cfg(target_env)` may appear,
//! the basic objective being to isolate platform-specific code to the
//! platform-specific `std::sys` modules, and to the allocation,
//! unwinding, and libc crates.
//!
//! Following are the basic rules, though there are currently
//! exceptions:
//!
//! - core may not have platform-specific code.
//! - libpanic_abort may have platform-specific code.
//! - libpanic_unwind may have platform-specific code.
//! - libunwind may have platform-specific code.
//! - other crates in the std facade may not.
//! - std may have platform-specific code in the following places:
//!   - `sys/`
//!   - `os/`
//!
//! `std/sys_common` should _not_ contain platform-specific code.
//! Finally, because std contains tests with platform-specific
//! `ignore` attributes, once the parser encounters `mod tests`,
//! platform-specific cfgs are allowed. Not sure yet how to deal with
//! this in the long term.

use std::iter::Iterator;
use std::path::Path;

// Paths that may contain platform-specific code.
const EXCEPTION_PATHS: &[&str] = &[
    "library/panic_abort",
    "library/panic_unwind",
    "library/unwind",
<<<<<<< HEAD
    "library/std/src/sys/", // Platform-specific code for std lives here.
    // This has the trailing slash so that sys_common is not excepted.
    "library/std/src/os", // Platform-specific public interfaces
    "library/rtstartup",  // Not sure what to do about this. magic stuff for mingw
    // Integration test for platform-specific run-time feature detection:
    "library/std/tests/run-time-detect.rs",
    "library/std/src/net/test.rs",
    "library/std/src/net/addr",
    "library/std/src/net/udp",
    // Doc issues; preferable to remove cfg.
    "library/srd/src/sys/unix/ext/process.rs",
    "library/srd/src/sys/windows/ext/process.rs",
    "library/std/src/sys_common/mod.rs",
    "library/std/src/sys_common/net.rs",
    "library/std/src/sys_common/backtrace.rs",
    "library/std/src/sys_common/process_ext.rs",
    "library/std/src/sys_common/remutex.rs",
    "library/std/src/sync/mutex.rs",
    "library/std/src/sync/rwlock.rs",
    "library/term", // Not sure how to make this crate portable, but test crate needs it.
    "library/test", // Probably should defer to unstable `std::sys` APIs.
    // std testing crates, okay for now at least
    "library/core/tests",
    "library/alloc/tests/lib.rs",
    "library/alloc/benches/lib.rs",
=======
    "library/rtstartup", // Not sure what to do about this. magic stuff for mingw
    "library/term",      // Not sure how to make this crate portable, but test crate needs it.
    "library/test",      // Probably should defer to unstable `std::sys` APIs.
>>>>>>> d4d129d5
    // The `VaList` implementation must have platform specific code.
    // The Windows implementation of a `va_list` is always a character
    // pointer regardless of the target architecture. As a result,
    // we must use `#[cfg(windows)]` to conditionally compile the
    // correct `VaList` structure for windows.
    "library/core/src/ffi.rs",
    "library/std/src/sys/", // Platform-specific code for std lives here.
    "library/std/src/os",   // Platform-specific public interfaces
    // Temporary `std` exceptions
    // FIXME: platform-specific code should be moved to `sys`
    "library/std/src/io/copy.rs",
    "library/std/src/io/stdio.rs",
    "library/std/src/f32.rs",
    "library/std/src/f64.rs",
    "library/std/src/path.rs",
    "library/std/src/thread/available_concurrency.rs",
    "library/std/src/sys_common", // Should only contain abstractions over platforms
    "library/std/src/net/test.rs", // Utility helpers for tests
];

pub fn check(path: &Path, bad: &mut bool) {
    // Sanity check that the complex parsing here works.
    let mut saw_target_arch = false;
    let mut saw_cfg_bang = false;
    super::walk(path, &mut super::filter_dirs, &mut |entry, contents| {
        let file = entry.path();
        let filestr = file.to_string_lossy().replace("\\", "/");
        if !filestr.ends_with(".rs") {
            return;
        }

        let is_exception_path = EXCEPTION_PATHS.iter().any(|s| filestr.contains(&**s));
        if is_exception_path {
            return;
        }

        // exclude tests and benchmarks as some platforms do not support all tests
        if filestr.contains("tests") || filestr.contains("benches") {
            return;
        }

        check_cfgs(contents, &file, bad, &mut saw_target_arch, &mut saw_cfg_bang);
    });

    assert!(saw_target_arch);
    assert!(saw_cfg_bang);
}

fn check_cfgs(
    contents: &str,
    file: &Path,
    bad: &mut bool,
    saw_target_arch: &mut bool,
    saw_cfg_bang: &mut bool,
) {
    // Pull out all `cfg(...)` and `cfg!(...)` strings.
    let cfgs = parse_cfgs(contents);

    let mut line_numbers: Option<Vec<usize>> = None;
    let mut err = |idx: usize, cfg: &str| {
        if line_numbers.is_none() {
            line_numbers = Some(contents.match_indices('\n').map(|(i, _)| i).collect());
        }
        let line_numbers = line_numbers.as_ref().expect("");
        let line = match line_numbers.binary_search(&idx) {
            Ok(_) => unreachable!(),
            Err(i) => i + 1,
        };
        tidy_error!(bad, "{}:{}: platform-specific cfg: {}", file.display(), line, cfg);
    };

    for (idx, cfg) in cfgs {
        // Sanity check that the parsing here works.
        if !*saw_target_arch && cfg.contains("target_arch") {
            *saw_target_arch = true
        }
        if !*saw_cfg_bang && cfg.contains("cfg!") {
            *saw_cfg_bang = true
        }

        let contains_platform_specific_cfg = cfg.contains("target_os")
            || cfg.contains("target_env")
            || cfg.contains("target_vendor")
            || cfg.contains("unix")
            || cfg.contains("windows");

        if !contains_platform_specific_cfg {
            continue;
        }

        let preceeded_by_doc_comment = {
            let pre_contents = &contents[..idx];
            let pre_newline = pre_contents.rfind('\n');
            let pre_doc_comment = pre_contents.rfind("///");
            match (pre_newline, pre_doc_comment) {
                (Some(n), Some(c)) => n < c,
                (None, Some(_)) => true,
                (_, None) => false,
            }
        };

        if preceeded_by_doc_comment {
            continue;
        }

        // exclude tests as some platforms do not support all tests
        if cfg.contains("test") {
            continue;
        }

        err(idx, cfg);
    }
}

fn parse_cfgs(contents: &str) -> Vec<(usize, &str)> {
    let candidate_cfgs = contents.match_indices("cfg");
    let candidate_cfg_idxs = candidate_cfgs.map(|(i, _)| i);
    // This is puling out the indexes of all "cfg" strings
    // that appear to be tokens followed by a parenthesis.
    let cfgs = candidate_cfg_idxs.filter(|i| {
        let pre_idx = i.saturating_sub(1);
        let succeeds_non_ident = !contents
            .as_bytes()
            .get(pre_idx)
            .cloned()
            .map(char::from)
            .map(char::is_alphanumeric)
            .unwrap_or(false);
        let contents_after = &contents[*i..];
        let first_paren = contents_after.find('(');
        let paren_idx = first_paren.map(|ip| i + ip);
        let preceeds_whitespace_and_paren = paren_idx
            .map(|ip| {
                let maybe_space = &contents[*i + "cfg".len()..ip];
                maybe_space.chars().all(|c| char::is_whitespace(c) || c == '!')
            })
            .unwrap_or(false);

        succeeds_non_ident && preceeds_whitespace_and_paren
    });

    cfgs.flat_map(|i| {
        let mut depth = 0;
        let contents_from = &contents[i..];
        for (j, byte) in contents_from.bytes().enumerate() {
            match byte {
                b'(' => {
                    depth += 1;
                }
                b')' => {
                    depth -= 1;
                    if depth == 0 {
                        return Some((i, &contents_from[..=j]));
                    }
                }
                _ => {}
            }
        }

        // if the parentheses are unbalanced just ignore this cfg -- it'll be caught when attempting
        // to run the compiler, and there's no real reason to lint it separately here
        None
    })
    .collect()
}<|MERGE_RESOLUTION|>--- conflicted
+++ resolved
@@ -38,37 +38,10 @@
     "library/panic_abort",
     "library/panic_unwind",
     "library/unwind",
-<<<<<<< HEAD
-    "library/std/src/sys/", // Platform-specific code for std lives here.
-    // This has the trailing slash so that sys_common is not excepted.
-    "library/std/src/os", // Platform-specific public interfaces
-    "library/rtstartup",  // Not sure what to do about this. magic stuff for mingw
-    // Integration test for platform-specific run-time feature detection:
-    "library/std/tests/run-time-detect.rs",
-    "library/std/src/net/test.rs",
-    "library/std/src/net/addr",
-    "library/std/src/net/udp",
-    // Doc issues; preferable to remove cfg.
-    "library/srd/src/sys/unix/ext/process.rs",
-    "library/srd/src/sys/windows/ext/process.rs",
-    "library/std/src/sys_common/mod.rs",
-    "library/std/src/sys_common/net.rs",
-    "library/std/src/sys_common/backtrace.rs",
-    "library/std/src/sys_common/process_ext.rs",
-    "library/std/src/sys_common/remutex.rs",
-    "library/std/src/sync/mutex.rs",
-    "library/std/src/sync/rwlock.rs",
-    "library/term", // Not sure how to make this crate portable, but test crate needs it.
-    "library/test", // Probably should defer to unstable `std::sys` APIs.
-    // std testing crates, okay for now at least
-    "library/core/tests",
-    "library/alloc/tests/lib.rs",
-    "library/alloc/benches/lib.rs",
-=======
+    "library/std/src/sys_common/process_ext.rs", // doc stuff and more
     "library/rtstartup", // Not sure what to do about this. magic stuff for mingw
     "library/term",      // Not sure how to make this crate portable, but test crate needs it.
     "library/test",      // Probably should defer to unstable `std::sys` APIs.
->>>>>>> d4d129d5
     // The `VaList` implementation must have platform specific code.
     // The Windows implementation of a `va_list` is always a character
     // pointer regardless of the target architecture. As a result,
