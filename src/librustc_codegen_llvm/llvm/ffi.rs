#![allow(non_camel_case_types)]
#![allow(non_upper_case_globals)]

use rustc_codegen_ssa::coverageinfo::map as coverage_map;

use super::debuginfo::{
    DIArray, DIBasicType, DIBuilder, DICompositeType, DIDerivedType, DIDescriptor, DIEnumerator,
    DIFile, DIFlags, DIGlobalVariableExpression, DILexicalBlock, DINameSpace, DISPFlags, DIScope,
    DISubprogram, DISubrange, DITemplateTypeParameter, DIType, DIVariable, DebugEmissionKind,
};

use libc::{c_char, c_int, c_uint, size_t};
use libc::{c_ulonglong, c_void};

use std::marker::PhantomData;

use super::RustString;

pub type Bool = c_uint;

pub const True: Bool = 1 as Bool;
pub const False: Bool = 0 as Bool;

#[derive(Copy, Clone, PartialEq)]
#[repr(C)]
#[allow(dead_code)] // Variants constructed by C++.
pub enum LLVMRustResult {
    Success,
    Failure,
}
// Consts for the LLVM CallConv type, pre-cast to usize.

/// LLVM CallingConv::ID. Should we wrap this?
#[derive(Copy, Clone, PartialEq, Debug)]
#[repr(C)]
pub enum CallConv {
    CCallConv = 0,
    FastCallConv = 8,
    ColdCallConv = 9,
    X86StdcallCallConv = 64,
    X86FastcallCallConv = 65,
    ArmAapcsCallConv = 67,
    Msp430Intr = 69,
    X86_ThisCall = 70,
    PtxKernel = 71,
    X86_64_SysV = 78,
    X86_64_Win64 = 79,
    X86_VectorCall = 80,
    X86_Intr = 83,
    AvrNonBlockingInterrupt = 84,
    AvrInterrupt = 85,
    AmdGpuKernel = 91,
}

/// LLVMRustLinkage
#[derive(PartialEq)]
#[repr(C)]
pub enum Linkage {
    ExternalLinkage = 0,
    AvailableExternallyLinkage = 1,
    LinkOnceAnyLinkage = 2,
    LinkOnceODRLinkage = 3,
    WeakAnyLinkage = 4,
    WeakODRLinkage = 5,
    AppendingLinkage = 6,
    InternalLinkage = 7,
    PrivateLinkage = 8,
    ExternalWeakLinkage = 9,
    CommonLinkage = 10,
}

// LLVMRustVisibility
#[repr(C)]
pub enum Visibility {
    Default = 0,
    Hidden = 1,
    Protected = 2,
}

/// LLVMUnnamedAddr
#[repr(C)]
pub enum UnnamedAddr {
    No,
    Local,
    Global,
}

/// LLVMDLLStorageClass
#[derive(Copy, Clone)]
#[repr(C)]
pub enum DLLStorageClass {
    #[allow(dead_code)]
    Default = 0,
    DllImport = 1, // Function to be imported from DLL.
    #[allow(dead_code)]
    DllExport = 2, // Function to be accessible from DLL.
}

/// Matches LLVMRustAttribute in rustllvm.h
/// Semantically a subset of the C++ enum llvm::Attribute::AttrKind,
/// though it is not ABI compatible (since it's a C++ enum)
#[repr(C)]
#[derive(Copy, Clone, Debug)]
pub enum Attribute {
    AlwaysInline = 0,
    ByVal = 1,
    Cold = 2,
    InlineHint = 3,
    MinSize = 4,
    Naked = 5,
    NoAlias = 6,
    NoCapture = 7,
    NoInline = 8,
    NonNull = 9,
    NoRedZone = 10,
    NoReturn = 11,
    NoUnwind = 12,
    OptimizeForSize = 13,
    ReadOnly = 14,
    SExt = 15,
    StructRet = 16,
    UWTable = 17,
    ZExt = 18,
    InReg = 19,
    SanitizeThread = 20,
    SanitizeAddress = 21,
    SanitizeMemory = 22,
    NonLazyBind = 23,
    OptimizeNone = 24,
    ReturnsTwice = 25,
    ReadNone = 26,
    InaccessibleMemOnly = 27,
}

/// LLVMIntPredicate
#[derive(Copy, Clone)]
#[repr(C)]
pub enum IntPredicate {
    IntEQ = 32,
    IntNE = 33,
    IntUGT = 34,
    IntUGE = 35,
    IntULT = 36,
    IntULE = 37,
    IntSGT = 38,
    IntSGE = 39,
    IntSLT = 40,
    IntSLE = 41,
}

impl IntPredicate {
    pub fn from_generic(intpre: rustc_codegen_ssa::common::IntPredicate) -> Self {
        match intpre {
            rustc_codegen_ssa::common::IntPredicate::IntEQ => IntPredicate::IntEQ,
            rustc_codegen_ssa::common::IntPredicate::IntNE => IntPredicate::IntNE,
            rustc_codegen_ssa::common::IntPredicate::IntUGT => IntPredicate::IntUGT,
            rustc_codegen_ssa::common::IntPredicate::IntUGE => IntPredicate::IntUGE,
            rustc_codegen_ssa::common::IntPredicate::IntULT => IntPredicate::IntULT,
            rustc_codegen_ssa::common::IntPredicate::IntULE => IntPredicate::IntULE,
            rustc_codegen_ssa::common::IntPredicate::IntSGT => IntPredicate::IntSGT,
            rustc_codegen_ssa::common::IntPredicate::IntSGE => IntPredicate::IntSGE,
            rustc_codegen_ssa::common::IntPredicate::IntSLT => IntPredicate::IntSLT,
            rustc_codegen_ssa::common::IntPredicate::IntSLE => IntPredicate::IntSLE,
        }
    }
}

/// LLVMRealPredicate
#[derive(Copy, Clone)]
#[repr(C)]
pub enum RealPredicate {
    RealPredicateFalse = 0,
    RealOEQ = 1,
    RealOGT = 2,
    RealOGE = 3,
    RealOLT = 4,
    RealOLE = 5,
    RealONE = 6,
    RealORD = 7,
    RealUNO = 8,
    RealUEQ = 9,
    RealUGT = 10,
    RealUGE = 11,
    RealULT = 12,
    RealULE = 13,
    RealUNE = 14,
    RealPredicateTrue = 15,
}

impl RealPredicate {
    pub fn from_generic(realpred: rustc_codegen_ssa::common::RealPredicate) -> Self {
        match realpred {
            rustc_codegen_ssa::common::RealPredicate::RealPredicateFalse => {
                RealPredicate::RealPredicateFalse
            }
            rustc_codegen_ssa::common::RealPredicate::RealOEQ => RealPredicate::RealOEQ,
            rustc_codegen_ssa::common::RealPredicate::RealOGT => RealPredicate::RealOGT,
            rustc_codegen_ssa::common::RealPredicate::RealOGE => RealPredicate::RealOGE,
            rustc_codegen_ssa::common::RealPredicate::RealOLT => RealPredicate::RealOLT,
            rustc_codegen_ssa::common::RealPredicate::RealOLE => RealPredicate::RealOLE,
            rustc_codegen_ssa::common::RealPredicate::RealONE => RealPredicate::RealONE,
            rustc_codegen_ssa::common::RealPredicate::RealORD => RealPredicate::RealORD,
            rustc_codegen_ssa::common::RealPredicate::RealUNO => RealPredicate::RealUNO,
            rustc_codegen_ssa::common::RealPredicate::RealUEQ => RealPredicate::RealUEQ,
            rustc_codegen_ssa::common::RealPredicate::RealUGT => RealPredicate::RealUGT,
            rustc_codegen_ssa::common::RealPredicate::RealUGE => RealPredicate::RealUGE,
            rustc_codegen_ssa::common::RealPredicate::RealULT => RealPredicate::RealULT,
            rustc_codegen_ssa::common::RealPredicate::RealULE => RealPredicate::RealULE,
            rustc_codegen_ssa::common::RealPredicate::RealUNE => RealPredicate::RealUNE,
            rustc_codegen_ssa::common::RealPredicate::RealPredicateTrue => {
                RealPredicate::RealPredicateTrue
            }
        }
    }
}

/// LLVMTypeKind
#[derive(Copy, Clone, PartialEq, Debug)]
#[repr(C)]
pub enum TypeKind {
    Void = 0,
    Half = 1,
    Float = 2,
    Double = 3,
    X86_FP80 = 4,
    FP128 = 5,
    PPC_FP128 = 6,
    Label = 7,
    Integer = 8,
    Function = 9,
    Struct = 10,
    Array = 11,
    Pointer = 12,
    Vector = 13,
    Metadata = 14,
    X86_MMX = 15,
    Token = 16,
    ScalableVector = 17,
    BFloat = 18,
}

impl TypeKind {
    pub fn to_generic(self) -> rustc_codegen_ssa::common::TypeKind {
        match self {
            TypeKind::Void => rustc_codegen_ssa::common::TypeKind::Void,
            TypeKind::Half => rustc_codegen_ssa::common::TypeKind::Half,
            TypeKind::Float => rustc_codegen_ssa::common::TypeKind::Float,
            TypeKind::Double => rustc_codegen_ssa::common::TypeKind::Double,
            TypeKind::X86_FP80 => rustc_codegen_ssa::common::TypeKind::X86_FP80,
            TypeKind::FP128 => rustc_codegen_ssa::common::TypeKind::FP128,
            TypeKind::PPC_FP128 => rustc_codegen_ssa::common::TypeKind::PPC_FP128,
            TypeKind::Label => rustc_codegen_ssa::common::TypeKind::Label,
            TypeKind::Integer => rustc_codegen_ssa::common::TypeKind::Integer,
            TypeKind::Function => rustc_codegen_ssa::common::TypeKind::Function,
            TypeKind::Struct => rustc_codegen_ssa::common::TypeKind::Struct,
            TypeKind::Array => rustc_codegen_ssa::common::TypeKind::Array,
            TypeKind::Pointer => rustc_codegen_ssa::common::TypeKind::Pointer,
            TypeKind::Vector => rustc_codegen_ssa::common::TypeKind::Vector,
            TypeKind::Metadata => rustc_codegen_ssa::common::TypeKind::Metadata,
            TypeKind::X86_MMX => rustc_codegen_ssa::common::TypeKind::X86_MMX,
            TypeKind::Token => rustc_codegen_ssa::common::TypeKind::Token,
            TypeKind::ScalableVector => rustc_codegen_ssa::common::TypeKind::ScalableVector,
            TypeKind::BFloat => rustc_codegen_ssa::common::TypeKind::BFloat,
        }
    }
}

/// LLVMAtomicRmwBinOp
#[derive(Copy, Clone)]
#[repr(C)]
pub enum AtomicRmwBinOp {
    AtomicXchg = 0,
    AtomicAdd = 1,
    AtomicSub = 2,
    AtomicAnd = 3,
    AtomicNand = 4,
    AtomicOr = 5,
    AtomicXor = 6,
    AtomicMax = 7,
    AtomicMin = 8,
    AtomicUMax = 9,
    AtomicUMin = 10,
}

impl AtomicRmwBinOp {
    pub fn from_generic(op: rustc_codegen_ssa::common::AtomicRmwBinOp) -> Self {
        match op {
            rustc_codegen_ssa::common::AtomicRmwBinOp::AtomicXchg => AtomicRmwBinOp::AtomicXchg,
            rustc_codegen_ssa::common::AtomicRmwBinOp::AtomicAdd => AtomicRmwBinOp::AtomicAdd,
            rustc_codegen_ssa::common::AtomicRmwBinOp::AtomicSub => AtomicRmwBinOp::AtomicSub,
            rustc_codegen_ssa::common::AtomicRmwBinOp::AtomicAnd => AtomicRmwBinOp::AtomicAnd,
            rustc_codegen_ssa::common::AtomicRmwBinOp::AtomicNand => AtomicRmwBinOp::AtomicNand,
            rustc_codegen_ssa::common::AtomicRmwBinOp::AtomicOr => AtomicRmwBinOp::AtomicOr,
            rustc_codegen_ssa::common::AtomicRmwBinOp::AtomicXor => AtomicRmwBinOp::AtomicXor,
            rustc_codegen_ssa::common::AtomicRmwBinOp::AtomicMax => AtomicRmwBinOp::AtomicMax,
            rustc_codegen_ssa::common::AtomicRmwBinOp::AtomicMin => AtomicRmwBinOp::AtomicMin,
            rustc_codegen_ssa::common::AtomicRmwBinOp::AtomicUMax => AtomicRmwBinOp::AtomicUMax,
            rustc_codegen_ssa::common::AtomicRmwBinOp::AtomicUMin => AtomicRmwBinOp::AtomicUMin,
        }
    }
}

/// LLVMAtomicOrdering
#[derive(Copy, Clone)]
#[repr(C)]
pub enum AtomicOrdering {
    #[allow(dead_code)]
    NotAtomic = 0,
    Unordered = 1,
    Monotonic = 2,
    // Consume = 3,  // Not specified yet.
    Acquire = 4,
    Release = 5,
    AcquireRelease = 6,
    SequentiallyConsistent = 7,
}

impl AtomicOrdering {
    pub fn from_generic(ao: rustc_codegen_ssa::common::AtomicOrdering) -> Self {
        match ao {
            rustc_codegen_ssa::common::AtomicOrdering::NotAtomic => AtomicOrdering::NotAtomic,
            rustc_codegen_ssa::common::AtomicOrdering::Unordered => AtomicOrdering::Unordered,
            rustc_codegen_ssa::common::AtomicOrdering::Monotonic => AtomicOrdering::Monotonic,
            rustc_codegen_ssa::common::AtomicOrdering::Acquire => AtomicOrdering::Acquire,
            rustc_codegen_ssa::common::AtomicOrdering::Release => AtomicOrdering::Release,
            rustc_codegen_ssa::common::AtomicOrdering::AcquireRelease => {
                AtomicOrdering::AcquireRelease
            }
            rustc_codegen_ssa::common::AtomicOrdering::SequentiallyConsistent => {
                AtomicOrdering::SequentiallyConsistent
            }
        }
    }
}

/// LLVMRustSynchronizationScope
#[derive(Copy, Clone)]
#[repr(C)]
pub enum SynchronizationScope {
    SingleThread,
    CrossThread,
}

impl SynchronizationScope {
    pub fn from_generic(sc: rustc_codegen_ssa::common::SynchronizationScope) -> Self {
        match sc {
            rustc_codegen_ssa::common::SynchronizationScope::SingleThread => {
                SynchronizationScope::SingleThread
            }
            rustc_codegen_ssa::common::SynchronizationScope::CrossThread => {
                SynchronizationScope::CrossThread
            }
        }
    }
}

/// LLVMRustFileType
#[derive(Copy, Clone)]
#[repr(C)]
pub enum FileType {
    AssemblyFile,
    ObjectFile,
}

/// LLVMMetadataType
#[derive(Copy, Clone)]
#[repr(C)]
pub enum MetadataType {
    MD_dbg = 0,
    MD_tbaa = 1,
    MD_prof = 2,
    MD_fpmath = 3,
    MD_range = 4,
    MD_tbaa_struct = 5,
    MD_invariant_load = 6,
    MD_alias_scope = 7,
    MD_noalias = 8,
    MD_nontemporal = 9,
    MD_mem_parallel_loop_access = 10,
    MD_nonnull = 11,
}

/// LLVMRustAsmDialect
#[derive(Copy, Clone)]
#[repr(C)]
pub enum AsmDialect {
    Att,
    Intel,
}

impl AsmDialect {
    pub fn from_generic(asm: rustc_ast::ast::LlvmAsmDialect) -> Self {
        match asm {
            rustc_ast::ast::LlvmAsmDialect::Att => AsmDialect::Att,
            rustc_ast::ast::LlvmAsmDialect::Intel => AsmDialect::Intel,
        }
    }
}

/// LLVMRustCodeGenOptLevel
#[derive(Copy, Clone, PartialEq)]
#[repr(C)]
pub enum CodeGenOptLevel {
    None,
    Less,
    Default,
    Aggressive,
}

/// LLVMRustPassBuilderOptLevel
#[repr(C)]
pub enum PassBuilderOptLevel {
    O0,
    O1,
    O2,
    O3,
    Os,
    Oz,
}

/// LLVMRustOptStage
#[derive(PartialEq)]
#[repr(C)]
pub enum OptStage {
    PreLinkNoLTO,
    PreLinkThinLTO,
    PreLinkFatLTO,
    ThinLTO,
    FatLTO,
}

/// LLVMRustSanitizerOptions
#[repr(C)]
pub struct SanitizerOptions {
    pub sanitize_address: bool,
    pub sanitize_address_recover: bool,
    pub sanitize_memory: bool,
    pub sanitize_memory_recover: bool,
    pub sanitize_memory_track_origins: c_int,
    pub sanitize_thread: bool,
}

/// LLVMRelocMode
#[derive(Copy, Clone, PartialEq)]
#[repr(C)]
pub enum RelocModel {
    Static,
    PIC,
    DynamicNoPic,
    ROPI,
    RWPI,
    ROPI_RWPI,
}

/// LLVMRustCodeModel
#[derive(Copy, Clone)]
#[repr(C)]
pub enum CodeModel {
    Tiny,
    Small,
    Kernel,
    Medium,
    Large,
    None,
}

/// LLVMRustDiagnosticKind
#[derive(Copy, Clone)]
#[repr(C)]
#[allow(dead_code)] // Variants constructed by C++.
pub enum DiagnosticKind {
    Other,
    InlineAsm,
    StackSize,
    DebugMetadataVersion,
    SampleProfile,
    OptimizationRemark,
    OptimizationRemarkMissed,
    OptimizationRemarkAnalysis,
    OptimizationRemarkAnalysisFPCommute,
    OptimizationRemarkAnalysisAliasing,
    OptimizationRemarkOther,
    OptimizationFailure,
    PGOProfile,
    Linker,
}

/// LLVMRustDiagnosticLevel
#[derive(Copy, Clone)]
#[repr(C)]
#[allow(dead_code)] // Variants constructed by C++.
pub enum DiagnosticLevel {
    Error,
    Warning,
    Note,
    Remark,
}

/// LLVMRustArchiveKind
#[derive(Copy, Clone)]
#[repr(C)]
pub enum ArchiveKind {
    K_GNU,
    K_BSD,
    K_DARWIN,
    K_COFF,
}

/// LLVMRustPassKind
#[derive(Copy, Clone, PartialEq, Debug)]
#[repr(C)]
#[allow(dead_code)] // Variants constructed by C++.
pub enum PassKind {
    Other,
    Function,
    Module,
}

/// LLVMRustThinLTOData
extern "C" {
    pub type ThinLTOData;
}

/// LLVMRustThinLTOBuffer
extern "C" {
    pub type ThinLTOBuffer;
}

// LLVMRustModuleNameCallback
pub type ThinLTOModuleNameCallback =
    unsafe extern "C" fn(*mut c_void, *const c_char, *const c_char);

/// LLVMRustThinLTOModule
#[repr(C)]
pub struct ThinLTOModule {
    pub identifier: *const c_char,
    pub data: *const u8,
    pub len: usize,
}

/// LLVMThreadLocalMode
#[derive(Copy, Clone)]
#[repr(C)]
pub enum ThreadLocalMode {
    NotThreadLocal,
    GeneralDynamic,
    LocalDynamic,
    InitialExec,
    LocalExec,
}

/// LLVMRustChecksumKind
#[derive(Copy, Clone)]
#[repr(C)]
pub enum ChecksumKind {
    None,
    MD5,
    SHA1,
}

extern "C" {
    type Opaque;
}
#[repr(C)]
struct InvariantOpaque<'a> {
    _marker: PhantomData<&'a mut &'a ()>,
    _opaque: Opaque,
}

// Opaque pointer types
extern "C" {
    pub type Module;
}
extern "C" {
    pub type Context;
}
extern "C" {
    pub type Type;
}
extern "C" {
    pub type Value;
}
extern "C" {
    pub type ConstantInt;
}
extern "C" {
    pub type Metadata;
}
extern "C" {
    pub type BasicBlock;
}
#[repr(C)]
pub struct Builder<'a>(InvariantOpaque<'a>);
extern "C" {
    pub type MemoryBuffer;
}
#[repr(C)]
pub struct PassManager<'a>(InvariantOpaque<'a>);
extern "C" {
    pub type PassManagerBuilder;
}
extern "C" {
    pub type ObjectFile;
}
#[repr(C)]
pub struct SectionIterator<'a>(InvariantOpaque<'a>);
extern "C" {
    pub type Pass;
}
extern "C" {
    pub type TargetMachine;
}
extern "C" {
    pub type Archive;
}
#[repr(C)]
pub struct ArchiveIterator<'a>(InvariantOpaque<'a>);
#[repr(C)]
pub struct ArchiveChild<'a>(InvariantOpaque<'a>);
extern "C" {
    pub type Twine;
}
extern "C" {
    pub type DiagnosticInfo;
}
extern "C" {
    pub type SMDiagnostic;
}
#[repr(C)]
pub struct RustArchiveMember<'a>(InvariantOpaque<'a>);
#[repr(C)]
pub struct OperandBundleDef<'a>(InvariantOpaque<'a>);
#[repr(C)]
pub struct Linker<'a>(InvariantOpaque<'a>);

pub type DiagnosticHandler = unsafe extern "C" fn(&DiagnosticInfo, *mut c_void);
pub type InlineAsmDiagHandler = unsafe extern "C" fn(&SMDiagnostic, *const c_void, c_uint);

pub mod coverageinfo {
    use super::coverage_map;

    /// Aligns with [llvm::coverage::CounterMappingRegion::RegionKind](https://github.com/rust-lang/llvm-project/blob/rustc/10.0-2020-05-05/llvm/include/llvm/ProfileData/Coverage/CoverageMapping.h#L205-L221)
    #[derive(Copy, Clone, Debug)]
    #[repr(C)]
    pub enum RegionKind {
        /// A CodeRegion associates some code with a counter
        CodeRegion = 0,

        /// An ExpansionRegion represents a file expansion region that associates
        /// a source range with the expansion of a virtual source file, such as
        /// for a macro instantiation or #include file.
        ExpansionRegion = 1,

        /// A SkippedRegion represents a source range with code that was skipped
        /// by a preprocessor or similar means.
        SkippedRegion = 2,

        /// A GapRegion is like a CodeRegion, but its count is only set as the
        /// line execution count when its the only region in the line.
        GapRegion = 3,
    }

    /// This struct provides LLVM's representation of a "CoverageMappingRegion", encoded into the
    /// coverage map, in accordance with the
    /// [LLVM Code Coverage Mapping Format](https://github.com/rust-lang/llvm-project/blob/llvmorg-8.0.0/llvm/docs/CoverageMappingFormat.rst#llvm-code-coverage-mapping-format).
    /// The struct composes fields representing the `Counter` type and value(s) (injected counter
    /// ID, or expression type and operands), the source file (an indirect index into a "filenames
    /// array", encoded separately), and source location (start and end positions of the represented
    /// code region).
    ///
    /// Aligns with [llvm::coverage::CounterMappingRegion](https://github.com/rust-lang/llvm-project/blob/rustc/10.0-2020-05-05/llvm/include/llvm/ProfileData/Coverage/CoverageMapping.h#L223-L226)
    /// Important: The Rust struct layout (order and types of fields) must match its C++
    /// counterpart.
    #[derive(Copy, Clone, Debug)]
    #[repr(C)]
    pub struct CounterMappingRegion {
        /// The counter type and type-dependent counter data, if any.
        counter: coverage_map::Counter,

        /// An indirect reference to the source filename. In the LLVM Coverage Mapping Format, the
        /// file_id is an index into a function-specific `virtual_file_mapping` array of indexes
        /// that, in turn, are used to look up the filename for this region.
        file_id: u32,

        /// If the `RegionKind` is an `ExpansionRegion`, the `expanded_file_id` can be used to find
        /// the mapping regions created as a result of macro expansion, by checking if their file id
        /// matches the expanded file id.
        expanded_file_id: u32,

        /// 1-based starting line of the mapping region.
        start_line: u32,

        /// 1-based starting column of the mapping region.
        start_col: u32,

        /// 1-based ending line of the mapping region.
        end_line: u32,

        /// 1-based ending column of the mapping region. If the high bit is set, the current
        /// mapping region is a gap area.
        end_col: u32,

        kind: RegionKind,
    }

    impl CounterMappingRegion {
        pub fn code_region(
            counter: coverage_map::Counter,
            file_id: u32,
            start_line: u32,
            start_col: u32,
            end_line: u32,
            end_col: u32,
        ) -> Self {
            Self {
                counter,
                file_id,
                expanded_file_id: 0,
                start_line,
                start_col,
                end_line,
                end_col,
                kind: RegionKind::CodeRegion,
            }
        }

        pub fn expansion_region(
            file_id: u32,
            expanded_file_id: u32,
            start_line: u32,
            start_col: u32,
            end_line: u32,
            end_col: u32,
        ) -> Self {
            Self {
                counter: coverage_map::Counter::zero(),
                file_id,
                expanded_file_id,
                start_line,
                start_col,
                end_line,
                end_col,
                kind: RegionKind::ExpansionRegion,
            }
        }

        pub fn skipped_region(
            file_id: u32,
            start_line: u32,
            start_col: u32,
            end_line: u32,
            end_col: u32,
        ) -> Self {
            Self {
                counter: coverage_map::Counter::zero(),
                file_id,
                expanded_file_id: 0,
                start_line,
                start_col,
                end_line,
                end_col,
                kind: RegionKind::SkippedRegion,
            }
        }

        pub fn gap_region(
            counter: coverage_map::Counter,
            file_id: u32,
            start_line: u32,
            start_col: u32,
            end_line: u32,
            end_col: u32,
        ) -> Self {
            Self {
                counter,
                file_id,
                expanded_file_id: 0,
                start_line,
                start_col,
                end_line,
                end_col: ((1 as u32) << 31) | end_col,
                kind: RegionKind::GapRegion,
            }
        }
    }
}

pub mod debuginfo {
    use super::{InvariantOpaque, Metadata};
    use bitflags::bitflags;

    #[repr(C)]
    pub struct DIBuilder<'a>(InvariantOpaque<'a>);

    pub type DIDescriptor = Metadata;
    pub type DIScope = DIDescriptor;
    pub type DIFile = DIScope;
    pub type DILexicalBlock = DIScope;
    pub type DISubprogram = DIScope;
    pub type DINameSpace = DIScope;
    pub type DIType = DIDescriptor;
    pub type DIBasicType = DIType;
    pub type DIDerivedType = DIType;
    pub type DICompositeType = DIDerivedType;
    pub type DIVariable = DIDescriptor;
    pub type DIGlobalVariableExpression = DIDescriptor;
    pub type DIArray = DIDescriptor;
    pub type DISubrange = DIDescriptor;
    pub type DIEnumerator = DIDescriptor;
    pub type DITemplateTypeParameter = DIDescriptor;

    // These values **must** match with LLVMRustDIFlags!!
    bitflags! {
        #[repr(transparent)]
        #[derive(Default)]
        pub struct DIFlags: u32 {
            const FlagZero                = 0;
            const FlagPrivate             = 1;
            const FlagProtected           = 2;
            const FlagPublic              = 3;
            const FlagFwdDecl             = (1 << 2);
            const FlagAppleBlock          = (1 << 3);
            const FlagBlockByrefStruct    = (1 << 4);
            const FlagVirtual             = (1 << 5);
            const FlagArtificial          = (1 << 6);
            const FlagExplicit            = (1 << 7);
            const FlagPrototyped          = (1 << 8);
            const FlagObjcClassComplete   = (1 << 9);
            const FlagObjectPointer       = (1 << 10);
            const FlagVector              = (1 << 11);
            const FlagStaticMember        = (1 << 12);
            const FlagLValueReference     = (1 << 13);
            const FlagRValueReference     = (1 << 14);
            const FlagExternalTypeRef     = (1 << 15);
            const FlagIntroducedVirtual   = (1 << 18);
            const FlagBitField            = (1 << 19);
            const FlagNoReturn            = (1 << 20);
        }
    }

    // These values **must** match with LLVMRustDISPFlags!!
    bitflags! {
        #[repr(transparent)]
        #[derive(Default)]
        pub struct DISPFlags: u32 {
            const SPFlagZero              = 0;
            const SPFlagVirtual           = 1;
            const SPFlagPureVirtual       = 2;
            const SPFlagLocalToUnit       = (1 << 2);
            const SPFlagDefinition        = (1 << 3);
            const SPFlagOptimized         = (1 << 4);
            const SPFlagMainSubprogram    = (1 << 5);
        }
    }

    /// LLVMRustDebugEmissionKind
    #[derive(Copy, Clone)]
    #[repr(C)]
    pub enum DebugEmissionKind {
        NoDebug,
        FullDebug,
        LineTablesOnly,
    }

    impl DebugEmissionKind {
        pub fn from_generic(kind: rustc_session::config::DebugInfo) -> Self {
            use rustc_session::config::DebugInfo;
            match kind {
                DebugInfo::None => DebugEmissionKind::NoDebug,
                DebugInfo::Limited => DebugEmissionKind::LineTablesOnly,
                DebugInfo::Full => DebugEmissionKind::FullDebug,
            }
        }
    }
}

extern "C" {
    pub type ModuleBuffer;
}

pub type SelfProfileBeforePassCallback =
    unsafe extern "C" fn(*mut c_void, *const c_char, *const c_char);
pub type SelfProfileAfterPassCallback = unsafe extern "C" fn(*mut c_void);

extern "C" {
    pub fn LLVMRustInstallFatalErrorHandler();

    // Create and destroy contexts.
    pub fn LLVMRustContextCreate(shouldDiscardNames: bool) -> &'static mut Context;
    pub fn LLVMContextDispose(C: &'static mut Context);
    pub fn LLVMGetMDKindIDInContext(C: &Context, Name: *const c_char, SLen: c_uint) -> c_uint;

    // Create modules.
    pub fn LLVMModuleCreateWithNameInContext(ModuleID: *const c_char, C: &Context) -> &Module;
    pub fn LLVMGetModuleContext(M: &Module) -> &Context;
    pub fn LLVMCloneModule(M: &Module) -> &Module;

    /// Data layout. See Module::getDataLayout.
    pub fn LLVMGetDataLayoutStr(M: &Module) -> *const c_char;
    pub fn LLVMSetDataLayout(M: &Module, Triple: *const c_char);

    /// See Module::setModuleInlineAsm.
    pub fn LLVMSetModuleInlineAsm2(M: &Module, Asm: *const c_char, AsmLen: size_t);
    pub fn LLVMRustAppendModuleInlineAsm(M: &Module, Asm: *const c_char, AsmLen: size_t);

    /// See llvm::LLVMTypeKind::getTypeID.
    pub fn LLVMRustGetTypeKind(Ty: &Type) -> TypeKind;

    // Operations on integer types
    pub fn LLVMInt1TypeInContext(C: &Context) -> &Type;
    pub fn LLVMInt8TypeInContext(C: &Context) -> &Type;
    pub fn LLVMInt16TypeInContext(C: &Context) -> &Type;
    pub fn LLVMInt32TypeInContext(C: &Context) -> &Type;
    pub fn LLVMInt64TypeInContext(C: &Context) -> &Type;
    pub fn LLVMIntTypeInContext(C: &Context, NumBits: c_uint) -> &Type;

    pub fn LLVMGetIntTypeWidth(IntegerTy: &Type) -> c_uint;

    // Operations on real types
    pub fn LLVMFloatTypeInContext(C: &Context) -> &Type;
    pub fn LLVMDoubleTypeInContext(C: &Context) -> &Type;

    // Operations on function types
    pub fn LLVMFunctionType(
        ReturnType: &'a Type,
        ParamTypes: *const &'a Type,
        ParamCount: c_uint,
        IsVarArg: Bool,
    ) -> &'a Type;
    pub fn LLVMCountParamTypes(FunctionTy: &Type) -> c_uint;
    pub fn LLVMGetParamTypes(FunctionTy: &'a Type, Dest: *mut &'a Type);

    // Operations on struct types
    pub fn LLVMStructTypeInContext(
        C: &'a Context,
        ElementTypes: *const &'a Type,
        ElementCount: c_uint,
        Packed: Bool,
    ) -> &'a Type;

    // Operations on array, pointer, and vector types (sequence types)
    pub fn LLVMRustArrayType(ElementType: &Type, ElementCount: u64) -> &Type;
    pub fn LLVMPointerType(ElementType: &Type, AddressSpace: c_uint) -> &Type;
    pub fn LLVMVectorType(ElementType: &Type, ElementCount: c_uint) -> &Type;

    pub fn LLVMGetElementType(Ty: &Type) -> &Type;
    pub fn LLVMGetVectorSize(VectorTy: &Type) -> c_uint;

    // Operations on other types
    pub fn LLVMVoidTypeInContext(C: &Context) -> &Type;
    pub fn LLVMX86MMXTypeInContext(C: &Context) -> &Type;
    pub fn LLVMRustMetadataTypeInContext(C: &Context) -> &Type;

    // Operations on all values
    pub fn LLVMTypeOf(Val: &Value) -> &Type;
    pub fn LLVMGetValueName2(Val: &Value, Length: *mut size_t) -> *const c_char;
    pub fn LLVMSetValueName2(Val: &Value, Name: *const c_char, NameLen: size_t);
    pub fn LLVMReplaceAllUsesWith(OldVal: &'a Value, NewVal: &'a Value);
    pub fn LLVMSetMetadata(Val: &'a Value, KindID: c_uint, Node: &'a Value);

    // Operations on constants of any type
    pub fn LLVMConstNull(Ty: &Type) -> &Value;
    pub fn LLVMGetUndef(Ty: &Type) -> &Value;

    // Operations on metadata
    pub fn LLVMMDStringInContext(C: &Context, Str: *const c_char, SLen: c_uint) -> &Value;
    pub fn LLVMMDNodeInContext(C: &'a Context, Vals: *const &'a Value, Count: c_uint) -> &'a Value;
    pub fn LLVMAddNamedMetadataOperand(M: &'a Module, Name: *const c_char, Val: &'a Value);

    // Operations on scalar constants
    pub fn LLVMConstInt(IntTy: &Type, N: c_ulonglong, SignExtend: Bool) -> &Value;
    pub fn LLVMConstIntOfArbitraryPrecision(IntTy: &Type, Wn: c_uint, Ws: *const u64) -> &Value;
    pub fn LLVMConstReal(RealTy: &Type, N: f64) -> &Value;
    pub fn LLVMConstIntGetZExtValue(ConstantVal: &ConstantInt) -> c_ulonglong;
    pub fn LLVMRustConstInt128Get(
        ConstantVal: &ConstantInt,
        SExt: bool,
        high: &mut u64,
        low: &mut u64,
    ) -> bool;

    // Operations on composite constants
    pub fn LLVMConstStringInContext(
        C: &Context,
        Str: *const c_char,
        Length: c_uint,
        DontNullTerminate: Bool,
    ) -> &Value;
    pub fn LLVMConstStructInContext(
        C: &'a Context,
        ConstantVals: *const &'a Value,
        Count: c_uint,
        Packed: Bool,
    ) -> &'a Value;

    pub fn LLVMConstArray(
        ElementTy: &'a Type,
        ConstantVals: *const &'a Value,
        Length: c_uint,
    ) -> &'a Value;
    pub fn LLVMConstVector(ScalarConstantVals: *const &Value, Size: c_uint) -> &Value;

    // Constant expressions
    pub fn LLVMConstInBoundsGEP(
        ConstantVal: &'a Value,
        ConstantIndices: *const &'a Value,
        NumIndices: c_uint,
    ) -> &'a Value;
    pub fn LLVMConstZExt(ConstantVal: &'a Value, ToType: &'a Type) -> &'a Value;
    pub fn LLVMConstPtrToInt(ConstantVal: &'a Value, ToType: &'a Type) -> &'a Value;
    pub fn LLVMConstIntToPtr(ConstantVal: &'a Value, ToType: &'a Type) -> &'a Value;
    pub fn LLVMConstBitCast(ConstantVal: &'a Value, ToType: &'a Type) -> &'a Value;
    pub fn LLVMConstPointerCast(ConstantVal: &'a Value, ToType: &'a Type) -> &'a Value;
    pub fn LLVMConstExtractValue(
        AggConstant: &Value,
        IdxList: *const c_uint,
        NumIdx: c_uint,
    ) -> &Value;

    // Operations on global variables, functions, and aliases (globals)
    pub fn LLVMIsDeclaration(Global: &Value) -> Bool;
    pub fn LLVMRustGetLinkage(Global: &Value) -> Linkage;
    pub fn LLVMRustSetLinkage(Global: &Value, RustLinkage: Linkage);
    pub fn LLVMSetSection(Global: &Value, Section: *const c_char);
    pub fn LLVMRustGetVisibility(Global: &Value) -> Visibility;
    pub fn LLVMRustSetVisibility(Global: &Value, Viz: Visibility);
    pub fn LLVMGetAlignment(Global: &Value) -> c_uint;
    pub fn LLVMSetAlignment(Global: &Value, Bytes: c_uint);
    pub fn LLVMSetDLLStorageClass(V: &Value, C: DLLStorageClass);

    // Operations on global variables
    pub fn LLVMIsAGlobalVariable(GlobalVar: &Value) -> Option<&Value>;
    pub fn LLVMAddGlobal(M: &'a Module, Ty: &'a Type, Name: *const c_char) -> &'a Value;
    pub fn LLVMGetNamedGlobal(M: &Module, Name: *const c_char) -> Option<&Value>;
    pub fn LLVMRustGetOrInsertGlobal(
        M: &'a Module,
        Name: *const c_char,
        NameLen: size_t,
        T: &'a Type,
    ) -> &'a Value;
    pub fn LLVMRustInsertPrivateGlobal(M: &'a Module, T: &'a Type) -> &'a Value;
    pub fn LLVMGetFirstGlobal(M: &Module) -> Option<&Value>;
    pub fn LLVMGetNextGlobal(GlobalVar: &Value) -> Option<&Value>;
    pub fn LLVMDeleteGlobal(GlobalVar: &Value);
    pub fn LLVMGetInitializer(GlobalVar: &Value) -> Option<&Value>;
    pub fn LLVMSetInitializer(GlobalVar: &'a Value, ConstantVal: &'a Value);
    pub fn LLVMSetThreadLocal(GlobalVar: &Value, IsThreadLocal: Bool);
    pub fn LLVMSetThreadLocalMode(GlobalVar: &Value, Mode: ThreadLocalMode);
    pub fn LLVMIsGlobalConstant(GlobalVar: &Value) -> Bool;
    pub fn LLVMSetGlobalConstant(GlobalVar: &Value, IsConstant: Bool);
    pub fn LLVMRustGetNamedValue(
        M: &Module,
        Name: *const c_char,
        NameLen: size_t,
    ) -> Option<&Value>;
    pub fn LLVMSetTailCall(CallInst: &Value, IsTailCall: Bool);

    // Operations on functions
    pub fn LLVMRustGetOrInsertFunction(
        M: &'a Module,
        Name: *const c_char,
        NameLen: size_t,
        FunctionTy: &'a Type,
    ) -> &'a Value;
    pub fn LLVMSetFunctionCallConv(Fn: &Value, CC: c_uint);
    pub fn LLVMRustAddAlignmentAttr(Fn: &Value, index: c_uint, bytes: u32);
    pub fn LLVMRustAddDereferenceableAttr(Fn: &Value, index: c_uint, bytes: u64);
    pub fn LLVMRustAddDereferenceableOrNullAttr(Fn: &Value, index: c_uint, bytes: u64);
    pub fn LLVMRustAddByValAttr(Fn: &Value, index: c_uint, ty: &Type);
    pub fn LLVMRustAddFunctionAttribute(Fn: &Value, index: c_uint, attr: Attribute);
    pub fn LLVMRustAddFunctionAttrStringValue(
        Fn: &Value,
        index: c_uint,
        Name: *const c_char,
        Value: *const c_char,
    );
    pub fn LLVMRustRemoveFunctionAttributes(Fn: &Value, index: c_uint, attr: Attribute);

    // Operations on parameters
    pub fn LLVMIsAArgument(Val: &Value) -> Option<&Value>;
    pub fn LLVMCountParams(Fn: &Value) -> c_uint;
    pub fn LLVMGetParam(Fn: &Value, Index: c_uint) -> &Value;

    // Operations on basic blocks
    pub fn LLVMGetBasicBlockParent(BB: &BasicBlock) -> &Value;
    pub fn LLVMAppendBasicBlockInContext(
        C: &'a Context,
        Fn: &'a Value,
        Name: *const c_char,
    ) -> &'a BasicBlock;
    pub fn LLVMDeleteBasicBlock(BB: &BasicBlock);

    // Operations on instructions
    pub fn LLVMIsAInstruction(Val: &Value) -> Option<&Value>;
    pub fn LLVMGetFirstBasicBlock(Fn: &Value) -> &BasicBlock;

    // Operations on call sites
    pub fn LLVMSetInstructionCallConv(Instr: &Value, CC: c_uint);
    pub fn LLVMRustAddCallSiteAttribute(Instr: &Value, index: c_uint, attr: Attribute);
    pub fn LLVMRustAddAlignmentCallSiteAttr(Instr: &Value, index: c_uint, bytes: u32);
    pub fn LLVMRustAddDereferenceableCallSiteAttr(Instr: &Value, index: c_uint, bytes: u64);
    pub fn LLVMRustAddDereferenceableOrNullCallSiteAttr(Instr: &Value, index: c_uint, bytes: u64);
    pub fn LLVMRustAddByValCallSiteAttr(Instr: &Value, index: c_uint, ty: &Type);

    // Operations on load/store instructions (only)
    pub fn LLVMSetVolatile(MemoryAccessInst: &Value, volatile: Bool);

    // Operations on phi nodes
    pub fn LLVMAddIncoming(
        PhiNode: &'a Value,
        IncomingValues: *const &'a Value,
        IncomingBlocks: *const &'a BasicBlock,
        Count: c_uint,
    );

    // Instruction builders
    pub fn LLVMCreateBuilderInContext(C: &'a Context) -> &'a mut Builder<'a>;
    pub fn LLVMPositionBuilderAtEnd(Builder: &Builder<'a>, Block: &'a BasicBlock);
    pub fn LLVMGetInsertBlock(Builder: &Builder<'a>) -> &'a BasicBlock;
    pub fn LLVMDisposeBuilder(Builder: &'a mut Builder<'a>);

    // Metadata
    pub fn LLVMSetCurrentDebugLocation(Builder: &Builder<'a>, L: &'a Value);

    // Terminators
    pub fn LLVMBuildRetVoid(B: &Builder<'a>) -> &'a Value;
    pub fn LLVMBuildRet(B: &Builder<'a>, V: &'a Value) -> &'a Value;
    pub fn LLVMBuildBr(B: &Builder<'a>, Dest: &'a BasicBlock) -> &'a Value;
    pub fn LLVMBuildCondBr(
        B: &Builder<'a>,
        If: &'a Value,
        Then: &'a BasicBlock,
        Else: &'a BasicBlock,
    ) -> &'a Value;
    pub fn LLVMBuildSwitch(
        B: &Builder<'a>,
        V: &'a Value,
        Else: &'a BasicBlock,
        NumCases: c_uint,
    ) -> &'a Value;
    pub fn LLVMRustBuildInvoke(
        B: &Builder<'a>,
        Fn: &'a Value,
        Args: *const &'a Value,
        NumArgs: c_uint,
        Then: &'a BasicBlock,
        Catch: &'a BasicBlock,
        Bundle: Option<&OperandBundleDef<'a>>,
        Name: *const c_char,
    ) -> &'a Value;
    pub fn LLVMBuildLandingPad(
        B: &Builder<'a>,
        Ty: &'a Type,
        PersFn: &'a Value,
        NumClauses: c_uint,
        Name: *const c_char,
    ) -> &'a Value;
    pub fn LLVMBuildResume(B: &Builder<'a>, Exn: &'a Value) -> &'a Value;
    pub fn LLVMBuildUnreachable(B: &Builder<'a>) -> &'a Value;

    pub fn LLVMRustBuildCleanupPad(
        B: &Builder<'a>,
        ParentPad: Option<&'a Value>,
        ArgCnt: c_uint,
        Args: *const &'a Value,
        Name: *const c_char,
    ) -> Option<&'a Value>;
    pub fn LLVMRustBuildCleanupRet(
        B: &Builder<'a>,
        CleanupPad: &'a Value,
        UnwindBB: Option<&'a BasicBlock>,
    ) -> Option<&'a Value>;
    pub fn LLVMRustBuildCatchPad(
        B: &Builder<'a>,
        ParentPad: &'a Value,
        ArgCnt: c_uint,
        Args: *const &'a Value,
        Name: *const c_char,
    ) -> Option<&'a Value>;
    pub fn LLVMRustBuildCatchRet(
        B: &Builder<'a>,
        Pad: &'a Value,
        BB: &'a BasicBlock,
    ) -> Option<&'a Value>;
    pub fn LLVMRustBuildCatchSwitch(
        Builder: &Builder<'a>,
        ParentPad: Option<&'a Value>,
        BB: Option<&'a BasicBlock>,
        NumHandlers: c_uint,
        Name: *const c_char,
    ) -> Option<&'a Value>;
    pub fn LLVMRustAddHandler(CatchSwitch: &'a Value, Handler: &'a BasicBlock);
    pub fn LLVMSetPersonalityFn(Func: &'a Value, Pers: &'a Value);

    // Add a case to the switch instruction
    pub fn LLVMAddCase(Switch: &'a Value, OnVal: &'a Value, Dest: &'a BasicBlock);

    // Add a clause to the landing pad instruction
    pub fn LLVMAddClause(LandingPad: &'a Value, ClauseVal: &'a Value);

    // Set the cleanup on a landing pad instruction
    pub fn LLVMSetCleanup(LandingPad: &Value, Val: Bool);

    // Arithmetic
    pub fn LLVMBuildAdd(
        B: &Builder<'a>,
        LHS: &'a Value,
        RHS: &'a Value,
        Name: *const c_char,
    ) -> &'a Value;
    pub fn LLVMBuildFAdd(
        B: &Builder<'a>,
        LHS: &'a Value,
        RHS: &'a Value,
        Name: *const c_char,
    ) -> &'a Value;
    pub fn LLVMBuildSub(
        B: &Builder<'a>,
        LHS: &'a Value,
        RHS: &'a Value,
        Name: *const c_char,
    ) -> &'a Value;
    pub fn LLVMBuildFSub(
        B: &Builder<'a>,
        LHS: &'a Value,
        RHS: &'a Value,
        Name: *const c_char,
    ) -> &'a Value;
    pub fn LLVMBuildMul(
        B: &Builder<'a>,
        LHS: &'a Value,
        RHS: &'a Value,
        Name: *const c_char,
    ) -> &'a Value;
    pub fn LLVMBuildFMul(
        B: &Builder<'a>,
        LHS: &'a Value,
        RHS: &'a Value,
        Name: *const c_char,
    ) -> &'a Value;
    pub fn LLVMBuildUDiv(
        B: &Builder<'a>,
        LHS: &'a Value,
        RHS: &'a Value,
        Name: *const c_char,
    ) -> &'a Value;
    pub fn LLVMBuildExactUDiv(
        B: &Builder<'a>,
        LHS: &'a Value,
        RHS: &'a Value,
        Name: *const c_char,
    ) -> &'a Value;
    pub fn LLVMBuildSDiv(
        B: &Builder<'a>,
        LHS: &'a Value,
        RHS: &'a Value,
        Name: *const c_char,
    ) -> &'a Value;
    pub fn LLVMBuildExactSDiv(
        B: &Builder<'a>,
        LHS: &'a Value,
        RHS: &'a Value,
        Name: *const c_char,
    ) -> &'a Value;
    pub fn LLVMBuildFDiv(
        B: &Builder<'a>,
        LHS: &'a Value,
        RHS: &'a Value,
        Name: *const c_char,
    ) -> &'a Value;
    pub fn LLVMBuildURem(
        B: &Builder<'a>,
        LHS: &'a Value,
        RHS: &'a Value,
        Name: *const c_char,
    ) -> &'a Value;
    pub fn LLVMBuildSRem(
        B: &Builder<'a>,
        LHS: &'a Value,
        RHS: &'a Value,
        Name: *const c_char,
    ) -> &'a Value;
    pub fn LLVMBuildFRem(
        B: &Builder<'a>,
        LHS: &'a Value,
        RHS: &'a Value,
        Name: *const c_char,
    ) -> &'a Value;
    pub fn LLVMBuildShl(
        B: &Builder<'a>,
        LHS: &'a Value,
        RHS: &'a Value,
        Name: *const c_char,
    ) -> &'a Value;
    pub fn LLVMBuildLShr(
        B: &Builder<'a>,
        LHS: &'a Value,
        RHS: &'a Value,
        Name: *const c_char,
    ) -> &'a Value;
    pub fn LLVMBuildAShr(
        B: &Builder<'a>,
        LHS: &'a Value,
        RHS: &'a Value,
        Name: *const c_char,
    ) -> &'a Value;
    pub fn LLVMBuildNSWAdd(
        B: &Builder<'a>,
        LHS: &'a Value,
        RHS: &'a Value,
        Name: *const c_char,
    ) -> &'a Value;
    pub fn LLVMBuildNUWAdd(
        B: &Builder<'a>,
        LHS: &'a Value,
        RHS: &'a Value,
        Name: *const c_char,
    ) -> &'a Value;
    pub fn LLVMBuildNSWSub(
        B: &Builder<'a>,
        LHS: &'a Value,
        RHS: &'a Value,
        Name: *const c_char,
    ) -> &'a Value;
    pub fn LLVMBuildNUWSub(
        B: &Builder<'a>,
        LHS: &'a Value,
        RHS: &'a Value,
        Name: *const c_char,
    ) -> &'a Value;
    pub fn LLVMBuildNSWMul(
        B: &Builder<'a>,
        LHS: &'a Value,
        RHS: &'a Value,
        Name: *const c_char,
    ) -> &'a Value;
    pub fn LLVMBuildNUWMul(
        B: &Builder<'a>,
        LHS: &'a Value,
        RHS: &'a Value,
        Name: *const c_char,
    ) -> &'a Value;
    pub fn LLVMBuildAnd(
        B: &Builder<'a>,
        LHS: &'a Value,
        RHS: &'a Value,
        Name: *const c_char,
    ) -> &'a Value;
    pub fn LLVMBuildOr(
        B: &Builder<'a>,
        LHS: &'a Value,
        RHS: &'a Value,
        Name: *const c_char,
    ) -> &'a Value;
    pub fn LLVMBuildXor(
        B: &Builder<'a>,
        LHS: &'a Value,
        RHS: &'a Value,
        Name: *const c_char,
    ) -> &'a Value;
    pub fn LLVMBuildNeg(B: &Builder<'a>, V: &'a Value, Name: *const c_char) -> &'a Value;
    pub fn LLVMBuildFNeg(B: &Builder<'a>, V: &'a Value, Name: *const c_char) -> &'a Value;
    pub fn LLVMBuildNot(B: &Builder<'a>, V: &'a Value, Name: *const c_char) -> &'a Value;
    pub fn LLVMRustSetHasUnsafeAlgebra(Instr: &Value);

    // Memory
    pub fn LLVMBuildAlloca(B: &Builder<'a>, Ty: &'a Type, Name: *const c_char) -> &'a Value;
    pub fn LLVMBuildArrayAlloca(
        B: &Builder<'a>,
        Ty: &'a Type,
        Val: &'a Value,
        Name: *const c_char,
    ) -> &'a Value;
    pub fn LLVMBuildLoad(B: &Builder<'a>, PointerVal: &'a Value, Name: *const c_char) -> &'a Value;

    pub fn LLVMBuildStore(B: &Builder<'a>, Val: &'a Value, Ptr: &'a Value) -> &'a Value;

    pub fn LLVMBuildGEP(
        B: &Builder<'a>,
        Pointer: &'a Value,
        Indices: *const &'a Value,
        NumIndices: c_uint,
        Name: *const c_char,
    ) -> &'a Value;
    pub fn LLVMBuildInBoundsGEP(
        B: &Builder<'a>,
        Pointer: &'a Value,
        Indices: *const &'a Value,
        NumIndices: c_uint,
        Name: *const c_char,
    ) -> &'a Value;
    pub fn LLVMBuildStructGEP(
        B: &Builder<'a>,
        Pointer: &'a Value,
        Idx: c_uint,
        Name: *const c_char,
    ) -> &'a Value;

    // Casts
    pub fn LLVMBuildTrunc(
        B: &Builder<'a>,
        Val: &'a Value,
        DestTy: &'a Type,
        Name: *const c_char,
    ) -> &'a Value;
    pub fn LLVMBuildZExt(
        B: &Builder<'a>,
        Val: &'a Value,
        DestTy: &'a Type,
        Name: *const c_char,
    ) -> &'a Value;
    pub fn LLVMBuildSExt(
        B: &Builder<'a>,
        Val: &'a Value,
        DestTy: &'a Type,
        Name: *const c_char,
    ) -> &'a Value;
    pub fn LLVMBuildFPToUI(
        B: &Builder<'a>,
        Val: &'a Value,
        DestTy: &'a Type,
        Name: *const c_char,
    ) -> &'a Value;
    pub fn LLVMBuildFPToSI(
        B: &Builder<'a>,
        Val: &'a Value,
        DestTy: &'a Type,
        Name: *const c_char,
    ) -> &'a Value;
    pub fn LLVMBuildUIToFP(
        B: &Builder<'a>,
        Val: &'a Value,
        DestTy: &'a Type,
        Name: *const c_char,
    ) -> &'a Value;
    pub fn LLVMBuildSIToFP(
        B: &Builder<'a>,
        Val: &'a Value,
        DestTy: &'a Type,
        Name: *const c_char,
    ) -> &'a Value;
    pub fn LLVMBuildFPTrunc(
        B: &Builder<'a>,
        Val: &'a Value,
        DestTy: &'a Type,
        Name: *const c_char,
    ) -> &'a Value;
    pub fn LLVMBuildFPExt(
        B: &Builder<'a>,
        Val: &'a Value,
        DestTy: &'a Type,
        Name: *const c_char,
    ) -> &'a Value;
    pub fn LLVMBuildPtrToInt(
        B: &Builder<'a>,
        Val: &'a Value,
        DestTy: &'a Type,
        Name: *const c_char,
    ) -> &'a Value;
    pub fn LLVMBuildIntToPtr(
        B: &Builder<'a>,
        Val: &'a Value,
        DestTy: &'a Type,
        Name: *const c_char,
    ) -> &'a Value;
    pub fn LLVMBuildBitCast(
        B: &Builder<'a>,
        Val: &'a Value,
        DestTy: &'a Type,
        Name: *const c_char,
    ) -> &'a Value;
    pub fn LLVMBuildPointerCast(
        B: &Builder<'a>,
        Val: &'a Value,
        DestTy: &'a Type,
        Name: *const c_char,
    ) -> &'a Value;
    pub fn LLVMRustBuildIntCast(
        B: &Builder<'a>,
        Val: &'a Value,
        DestTy: &'a Type,
        IsSized: bool,
    ) -> &'a Value;

    // Comparisons
    pub fn LLVMBuildICmp(
        B: &Builder<'a>,
        Op: c_uint,
        LHS: &'a Value,
        RHS: &'a Value,
        Name: *const c_char,
    ) -> &'a Value;
    pub fn LLVMBuildFCmp(
        B: &Builder<'a>,
        Op: c_uint,
        LHS: &'a Value,
        RHS: &'a Value,
        Name: *const c_char,
    ) -> &'a Value;

    // Miscellaneous instructions
    pub fn LLVMBuildPhi(B: &Builder<'a>, Ty: &'a Type, Name: *const c_char) -> &'a Value;
    pub fn LLVMRustGetInstrProfIncrementIntrinsic(M: &Module) -> &'a Value;
    pub fn LLVMRustBuildCall(
        B: &Builder<'a>,
        Fn: &'a Value,
        Args: *const &'a Value,
        NumArgs: c_uint,
        Bundle: Option<&OperandBundleDef<'a>>,
    ) -> &'a Value;
    pub fn LLVMRustBuildMemCpy(
        B: &Builder<'a>,
        Dst: &'a Value,
        DstAlign: c_uint,
        Src: &'a Value,
        SrcAlign: c_uint,
        Size: &'a Value,
        IsVolatile: bool,
    ) -> &'a Value;
    pub fn LLVMRustBuildMemMove(
        B: &Builder<'a>,
        Dst: &'a Value,
        DstAlign: c_uint,
        Src: &'a Value,
        SrcAlign: c_uint,
        Size: &'a Value,
        IsVolatile: bool,
    ) -> &'a Value;
    pub fn LLVMRustBuildMemSet(
        B: &Builder<'a>,
        Dst: &'a Value,
        DstAlign: c_uint,
        Val: &'a Value,
        Size: &'a Value,
        IsVolatile: bool,
    ) -> &'a Value;
    pub fn LLVMBuildSelect(
        B: &Builder<'a>,
        If: &'a Value,
        Then: &'a Value,
        Else: &'a Value,
        Name: *const c_char,
    ) -> &'a Value;
    pub fn LLVMBuildVAArg(
        B: &Builder<'a>,
        list: &'a Value,
        Ty: &'a Type,
        Name: *const c_char,
    ) -> &'a Value;
    pub fn LLVMBuildExtractElement(
        B: &Builder<'a>,
        VecVal: &'a Value,
        Index: &'a Value,
        Name: *const c_char,
    ) -> &'a Value;
    pub fn LLVMBuildInsertElement(
        B: &Builder<'a>,
        VecVal: &'a Value,
        EltVal: &'a Value,
        Index: &'a Value,
        Name: *const c_char,
    ) -> &'a Value;
    pub fn LLVMBuildShuffleVector(
        B: &Builder<'a>,
        V1: &'a Value,
        V2: &'a Value,
        Mask: &'a Value,
        Name: *const c_char,
    ) -> &'a Value;
    pub fn LLVMBuildExtractValue(
        B: &Builder<'a>,
        AggVal: &'a Value,
        Index: c_uint,
        Name: *const c_char,
    ) -> &'a Value;
    pub fn LLVMBuildInsertValue(
        B: &Builder<'a>,
        AggVal: &'a Value,
        EltVal: &'a Value,
        Index: c_uint,
        Name: *const c_char,
    ) -> &'a Value;

    pub fn LLVMRustBuildVectorReduceFAdd(
        B: &Builder<'a>,
        Acc: &'a Value,
        Src: &'a Value,
    ) -> &'a Value;
    pub fn LLVMRustBuildVectorReduceFMul(
        B: &Builder<'a>,
        Acc: &'a Value,
        Src: &'a Value,
    ) -> &'a Value;
    pub fn LLVMRustBuildVectorReduceAdd(B: &Builder<'a>, Src: &'a Value) -> &'a Value;
    pub fn LLVMRustBuildVectorReduceMul(B: &Builder<'a>, Src: &'a Value) -> &'a Value;
    pub fn LLVMRustBuildVectorReduceAnd(B: &Builder<'a>, Src: &'a Value) -> &'a Value;
    pub fn LLVMRustBuildVectorReduceOr(B: &Builder<'a>, Src: &'a Value) -> &'a Value;
    pub fn LLVMRustBuildVectorReduceXor(B: &Builder<'a>, Src: &'a Value) -> &'a Value;
    pub fn LLVMRustBuildVectorReduceMin(
        B: &Builder<'a>,
        Src: &'a Value,
        IsSigned: bool,
    ) -> &'a Value;
    pub fn LLVMRustBuildVectorReduceMax(
        B: &Builder<'a>,
        Src: &'a Value,
        IsSigned: bool,
    ) -> &'a Value;
    pub fn LLVMRustBuildVectorReduceFMin(B: &Builder<'a>, Src: &'a Value, IsNaN: bool)
    -> &'a Value;
    pub fn LLVMRustBuildVectorReduceFMax(B: &Builder<'a>, Src: &'a Value, IsNaN: bool)
    -> &'a Value;

    pub fn LLVMRustBuildMinNum(B: &Builder<'a>, LHS: &'a Value, LHS: &'a Value) -> &'a Value;
    pub fn LLVMRustBuildMaxNum(B: &Builder<'a>, LHS: &'a Value, LHS: &'a Value) -> &'a Value;

    // Atomic Operations
    pub fn LLVMRustBuildAtomicLoad(
        B: &Builder<'a>,
        PointerVal: &'a Value,
        Name: *const c_char,
        Order: AtomicOrdering,
    ) -> &'a Value;

    pub fn LLVMRustBuildAtomicStore(
        B: &Builder<'a>,
        Val: &'a Value,
        Ptr: &'a Value,
        Order: AtomicOrdering,
    ) -> &'a Value;

    pub fn LLVMRustBuildAtomicCmpXchg(
        B: &Builder<'a>,
        LHS: &'a Value,
        CMP: &'a Value,
        RHS: &'a Value,
        Order: AtomicOrdering,
        FailureOrder: AtomicOrdering,
        Weak: Bool,
    ) -> &'a Value;

    pub fn LLVMBuildAtomicRMW(
        B: &Builder<'a>,
        Op: AtomicRmwBinOp,
        LHS: &'a Value,
        RHS: &'a Value,
        Order: AtomicOrdering,
        SingleThreaded: Bool,
    ) -> &'a Value;

    pub fn LLVMRustBuildAtomicFence(
        B: &Builder<'_>,
        Order: AtomicOrdering,
        Scope: SynchronizationScope,
    );

    /// Writes a module to the specified path. Returns 0 on success.
    pub fn LLVMWriteBitcodeToFile(M: &Module, Path: *const c_char) -> c_int;

    /// Creates a pass manager.
    pub fn LLVMCreatePassManager() -> &'a mut PassManager<'a>;

    /// Creates a function-by-function pass manager
    pub fn LLVMCreateFunctionPassManagerForModule(M: &'a Module) -> &'a mut PassManager<'a>;

    /// Disposes a pass manager.
    pub fn LLVMDisposePassManager(PM: &'a mut PassManager<'a>);

    /// Runs a pass manager on a module.
    pub fn LLVMRunPassManager(PM: &PassManager<'a>, M: &'a Module) -> Bool;

    pub fn LLVMInitializePasses();

    pub fn LLVMTimeTraceProfilerInitialize();

    pub fn LLVMTimeTraceProfilerFinish(FileName: *const c_char);

    pub fn LLVMAddAnalysisPasses(T: &'a TargetMachine, PM: &PassManager<'a>);

    pub fn LLVMPassManagerBuilderCreate() -> &'static mut PassManagerBuilder;
    pub fn LLVMPassManagerBuilderDispose(PMB: &'static mut PassManagerBuilder);
    pub fn LLVMPassManagerBuilderSetSizeLevel(PMB: &PassManagerBuilder, Value: Bool);
    pub fn LLVMPassManagerBuilderSetDisableUnrollLoops(PMB: &PassManagerBuilder, Value: Bool);
    pub fn LLVMPassManagerBuilderUseInlinerWithThreshold(
        PMB: &PassManagerBuilder,
        threshold: c_uint,
    );
    pub fn LLVMPassManagerBuilderPopulateModulePassManager(
        PMB: &PassManagerBuilder,
        PM: &PassManager<'_>,
    );

    pub fn LLVMPassManagerBuilderPopulateFunctionPassManager(
        PMB: &PassManagerBuilder,
        PM: &PassManager<'_>,
    );
    pub fn LLVMPassManagerBuilderPopulateLTOPassManager(
        PMB: &PassManagerBuilder,
        PM: &PassManager<'_>,
        Internalize: Bool,
        RunInliner: Bool,
    );
    pub fn LLVMRustPassManagerBuilderPopulateThinLTOPassManager(
        PMB: &PassManagerBuilder,
        PM: &PassManager<'_>,
    );

    // Stuff that's in rustllvm/ because it's not upstream yet.

    /// Opens an object file.
    pub fn LLVMCreateObjectFile(
        MemBuf: &'static mut MemoryBuffer,
    ) -> Option<&'static mut ObjectFile>;
    /// Closes an object file.
    pub fn LLVMDisposeObjectFile(ObjFile: &'static mut ObjectFile);

    /// Enumerates the sections in an object file.
    pub fn LLVMGetSections(ObjFile: &'a ObjectFile) -> &'a mut SectionIterator<'a>;
    /// Destroys a section iterator.
    pub fn LLVMDisposeSectionIterator(SI: &'a mut SectionIterator<'a>);
    /// Returns `true` if the section iterator is at the end of the section
    /// list:
    pub fn LLVMIsSectionIteratorAtEnd(ObjFile: &'a ObjectFile, SI: &SectionIterator<'a>) -> Bool;
    /// Moves the section iterator to point to the next section.
    pub fn LLVMMoveToNextSection(SI: &SectionIterator<'_>);
    /// Returns the current section size.
    pub fn LLVMGetSectionSize(SI: &SectionIterator<'_>) -> c_ulonglong;
    /// Returns the current section contents as a string buffer.
    pub fn LLVMGetSectionContents(SI: &SectionIterator<'_>) -> *const c_char;

    /// Reads the given file and returns it as a memory buffer. Use
    /// LLVMDisposeMemoryBuffer() to get rid of it.
    pub fn LLVMRustCreateMemoryBufferWithContentsOfFile(
        Path: *const c_char,
    ) -> Option<&'static mut MemoryBuffer>;

    pub fn LLVMStartMultithreaded() -> Bool;

    /// Returns a string describing the last error caused by an LLVMRust* call.
    pub fn LLVMRustGetLastError() -> *const c_char;

    /// Print the pass timings since static dtors aren't picking them up.
    pub fn LLVMRustPrintPassTimings();

    pub fn LLVMStructCreateNamed(C: &Context, Name: *const c_char) -> &Type;

    pub fn LLVMStructSetBody(
        StructTy: &'a Type,
        ElementTypes: *const &'a Type,
        ElementCount: c_uint,
        Packed: Bool,
    );

    /// Prepares inline assembly.
    pub fn LLVMRustInlineAsm(
        Ty: &Type,
        AsmString: *const c_char,
        AsmStringLen: size_t,
        Constraints: *const c_char,
        ConstraintsLen: size_t,
        SideEffects: Bool,
        AlignStack: Bool,
        Dialect: AsmDialect,
    ) -> &Value;
    pub fn LLVMRustInlineAsmVerify(
        Ty: &Type,
        Constraints: *const c_char,
        ConstraintsLen: size_t,
    ) -> bool;

    #[allow(improper_ctypes)]
    pub fn LLVMRustCoverageWriteFilenamesSectionToBuffer(
        Filenames: *const *const c_char,
        FilenamesLen: size_t,
        BufferOut: &RustString,
    );

    #[allow(improper_ctypes)]
    pub fn LLVMRustCoverageWriteMappingToBuffer(
        VirtualFileMappingIDs: *const c_uint,
        NumVirtualFileMappingIDs: c_uint,
        Expressions: *const coverage_map::CounterExpression,
        NumExpressions: c_uint,
        MappingRegions: *mut coverageinfo::CounterMappingRegion,
        NumMappingRegions: c_uint,
        BufferOut: &RustString,
    );

    pub fn LLVMRustCoverageCreatePGOFuncNameVar(F: &'a Value, FuncName: *const c_char)
    -> &'a Value;
    pub fn LLVMRustCoverageComputeHash(Name: *const c_char) -> u64;

    #[allow(improper_ctypes)]
    pub fn LLVMRustCoverageWriteSectionNameToString(M: &Module, Str: &RustString);

    #[allow(improper_ctypes)]
    pub fn LLVMRustCoverageWriteMappingVarNameToString(Str: &RustString);

    pub fn LLVMRustCoverageMappingVersion() -> u32;
    pub fn LLVMRustDebugMetadataVersion() -> u32;
    pub fn LLVMRustVersionMajor() -> u32;
    pub fn LLVMRustVersionMinor() -> u32;

    pub fn LLVMRustAddModuleFlag(M: &Module, name: *const c_char, value: u32);

    pub fn LLVMRustMetadataAsValue(C: &'a Context, MD: &'a Metadata) -> &'a Value;

    pub fn LLVMRustDIBuilderCreate(M: &'a Module) -> &'a mut DIBuilder<'a>;

    pub fn LLVMRustDIBuilderDispose(Builder: &'a mut DIBuilder<'a>);

    pub fn LLVMRustDIBuilderFinalize(Builder: &DIBuilder<'_>);

    pub fn LLVMRustDIBuilderCreateCompileUnit(
        Builder: &DIBuilder<'a>,
        Lang: c_uint,
        File: &'a DIFile,
        Producer: *const c_char,
        ProducerLen: size_t,
        isOptimized: bool,
        Flags: *const c_char,
        RuntimeVer: c_uint,
        SplitName: *const c_char,
        SplitNameLen: size_t,
        kind: DebugEmissionKind,
    ) -> &'a DIDescriptor;

    pub fn LLVMRustDIBuilderCreateFile(
        Builder: &DIBuilder<'a>,
        Filename: *const c_char,
        FilenameLen: size_t,
        Directory: *const c_char,
        DirectoryLen: size_t,
        CSKind: ChecksumKind,
        Checksum: *const c_char,
        ChecksumLen: size_t,
    ) -> &'a DIFile;

    pub fn LLVMRustDIBuilderCreateSubroutineType(
        Builder: &DIBuilder<'a>,
        ParameterTypes: &'a DIArray,
    ) -> &'a DICompositeType;

    pub fn LLVMRustDIBuilderCreateFunction(
        Builder: &DIBuilder<'a>,
        Scope: &'a DIDescriptor,
        Name: *const c_char,
        NameLen: size_t,
        LinkageName: *const c_char,
        LinkageNameLen: size_t,
        File: &'a DIFile,
        LineNo: c_uint,
        Ty: &'a DIType,
        ScopeLine: c_uint,
        Flags: DIFlags,
        SPFlags: DISPFlags,
        Fn: &'a Value,
        TParam: &'a DIArray,
        Decl: Option<&'a DIDescriptor>,
    ) -> &'a DISubprogram;

    pub fn LLVMRustDIBuilderCreateBasicType(
        Builder: &DIBuilder<'a>,
        Name: *const c_char,
        NameLen: size_t,
        SizeInBits: u64,
        Encoding: c_uint,
    ) -> &'a DIBasicType;

    pub fn LLVMRustDIBuilderCreateTypedef(
        Builder: &DIBuilder<'a>,
        Type: &'a DIBasicType,
        Name: *const c_char,
        NameLen: size_t,
        File: &'a DIFile,
        LineNo: c_uint,
        Scope: Option<&'a DIScope>,
    ) -> &'a DIDerivedType;

    pub fn LLVMRustDIBuilderCreatePointerType(
        Builder: &DIBuilder<'a>,
        PointeeTy: &'a DIType,
        SizeInBits: u64,
        AlignInBits: u32,
        AddressSpace: c_uint,
        Name: *const c_char,
        NameLen: size_t,
    ) -> &'a DIDerivedType;

    pub fn LLVMRustDIBuilderCreateStructType(
        Builder: &DIBuilder<'a>,
        Scope: Option<&'a DIDescriptor>,
        Name: *const c_char,
        NameLen: size_t,
        File: &'a DIFile,
        LineNumber: c_uint,
        SizeInBits: u64,
        AlignInBits: u32,
        Flags: DIFlags,
        DerivedFrom: Option<&'a DIType>,
        Elements: &'a DIArray,
        RunTimeLang: c_uint,
        VTableHolder: Option<&'a DIType>,
        UniqueId: *const c_char,
        UniqueIdLen: size_t,
    ) -> &'a DICompositeType;

    pub fn LLVMRustDIBuilderCreateMemberType(
        Builder: &DIBuilder<'a>,
        Scope: &'a DIDescriptor,
        Name: *const c_char,
        NameLen: size_t,
        File: &'a DIFile,
        LineNo: c_uint,
        SizeInBits: u64,
        AlignInBits: u32,
        OffsetInBits: u64,
        Flags: DIFlags,
        Ty: &'a DIType,
    ) -> &'a DIDerivedType;

    pub fn LLVMRustDIBuilderCreateVariantMemberType(
        Builder: &DIBuilder<'a>,
        Scope: &'a DIScope,
        Name: *const c_char,
        NameLen: size_t,
        File: &'a DIFile,
        LineNumber: c_uint,
        SizeInBits: u64,
        AlignInBits: u32,
        OffsetInBits: u64,
        Discriminant: Option<&'a Value>,
        Flags: DIFlags,
        Ty: &'a DIType,
    ) -> &'a DIType;

    pub fn LLVMRustDIBuilderCreateLexicalBlock(
        Builder: &DIBuilder<'a>,
        Scope: &'a DIScope,
        File: &'a DIFile,
        Line: c_uint,
        Col: c_uint,
    ) -> &'a DILexicalBlock;

    pub fn LLVMRustDIBuilderCreateLexicalBlockFile(
        Builder: &DIBuilder<'a>,
        Scope: &'a DIScope,
        File: &'a DIFile,
    ) -> &'a DILexicalBlock;

    pub fn LLVMRustDIBuilderCreateStaticVariable(
        Builder: &DIBuilder<'a>,
        Context: Option<&'a DIScope>,
        Name: *const c_char,
        NameLen: size_t,
        LinkageName: *const c_char,
        LinkageNameLen: size_t,
        File: &'a DIFile,
        LineNo: c_uint,
        Ty: &'a DIType,
        isLocalToUnit: bool,
        Val: &'a Value,
        Decl: Option<&'a DIDescriptor>,
        AlignInBits: u32,
    ) -> &'a DIGlobalVariableExpression;

    pub fn LLVMRustDIBuilderCreateVariable(
        Builder: &DIBuilder<'a>,
        Tag: c_uint,
        Scope: &'a DIDescriptor,
        Name: *const c_char,
        NameLen: size_t,
        File: &'a DIFile,
        LineNo: c_uint,
        Ty: &'a DIType,
        AlwaysPreserve: bool,
        Flags: DIFlags,
        ArgNo: c_uint,
        AlignInBits: u32,
    ) -> &'a DIVariable;

    pub fn LLVMRustDIBuilderCreateArrayType(
        Builder: &DIBuilder<'a>,
        Size: u64,
        AlignInBits: u32,
        Ty: &'a DIType,
        Subscripts: &'a DIArray,
    ) -> &'a DIType;

    pub fn LLVMRustDIBuilderGetOrCreateSubrange(
        Builder: &DIBuilder<'a>,
        Lo: i64,
        Count: i64,
    ) -> &'a DISubrange;

    pub fn LLVMRustDIBuilderGetOrCreateArray(
        Builder: &DIBuilder<'a>,
        Ptr: *const Option<&'a DIDescriptor>,
        Count: c_uint,
    ) -> &'a DIArray;

    pub fn LLVMRustDIBuilderInsertDeclareAtEnd(
        Builder: &DIBuilder<'a>,
        Val: &'a Value,
        VarInfo: &'a DIVariable,
        AddrOps: *const i64,
        AddrOpsCount: c_uint,
        DL: &'a Value,
        InsertAtEnd: &'a BasicBlock,
    ) -> &'a Value;

    pub fn LLVMRustDIBuilderCreateEnumerator(
        Builder: &DIBuilder<'a>,
        Name: *const c_char,
        NameLen: size_t,
        Value: i64,
        IsUnsigned: bool,
    ) -> &'a DIEnumerator;

    pub fn LLVMRustDIBuilderCreateEnumerationType(
        Builder: &DIBuilder<'a>,
        Scope: &'a DIScope,
        Name: *const c_char,
        NameLen: size_t,
        File: &'a DIFile,
        LineNumber: c_uint,
        SizeInBits: u64,
        AlignInBits: u32,
        Elements: &'a DIArray,
        ClassType: &'a DIType,
        IsScoped: bool,
    ) -> &'a DIType;

    pub fn LLVMRustDIBuilderCreateUnionType(
        Builder: &DIBuilder<'a>,
        Scope: &'a DIScope,
        Name: *const c_char,
        NameLen: size_t,
        File: &'a DIFile,
        LineNumber: c_uint,
        SizeInBits: u64,
        AlignInBits: u32,
        Flags: DIFlags,
        Elements: Option<&'a DIArray>,
        RunTimeLang: c_uint,
        UniqueId: *const c_char,
        UniqueIdLen: size_t,
    ) -> &'a DIType;

    pub fn LLVMRustDIBuilderCreateVariantPart(
        Builder: &DIBuilder<'a>,
        Scope: &'a DIScope,
        Name: *const c_char,
        NameLen: size_t,
        File: &'a DIFile,
        LineNo: c_uint,
        SizeInBits: u64,
        AlignInBits: u32,
        Flags: DIFlags,
        Discriminator: Option<&'a DIDerivedType>,
        Elements: &'a DIArray,
        UniqueId: *const c_char,
        UniqueIdLen: size_t,
    ) -> &'a DIDerivedType;

    pub fn LLVMSetUnnamedAddress(Global: &Value, UnnamedAddr: UnnamedAddr);

    pub fn LLVMRustDIBuilderCreateTemplateTypeParameter(
        Builder: &DIBuilder<'a>,
        Scope: Option<&'a DIScope>,
        Name: *const c_char,
        NameLen: size_t,
        Ty: &'a DIType,
    ) -> &'a DITemplateTypeParameter;

    pub fn LLVMRustDIBuilderCreateNameSpace(
        Builder: &DIBuilder<'a>,
        Scope: Option<&'a DIScope>,
        Name: *const c_char,
        NameLen: size_t,
        ExportSymbols: bool,
    ) -> &'a DINameSpace;

    pub fn LLVMRustDICompositeTypeReplaceArrays(
        Builder: &DIBuilder<'a>,
        CompositeType: &'a DIType,
        Elements: Option<&'a DIArray>,
        Params: Option<&'a DIArray>,
    );

    pub fn LLVMRustDIBuilderCreateDebugLocation(
        Context: &'a Context,
        Line: c_uint,
        Column: c_uint,
        Scope: &'a DIScope,
        InlinedAt: Option<&'a Metadata>,
    ) -> &'a Value;
    pub fn LLVMRustDIBuilderCreateOpDeref() -> i64;
    pub fn LLVMRustDIBuilderCreateOpPlusUconst() -> i64;

    #[allow(improper_ctypes)]
    pub fn LLVMRustWriteTypeToString(Type: &Type, s: &RustString);
    #[allow(improper_ctypes)]
    pub fn LLVMRustWriteValueToString(value_ref: &Value, s: &RustString);

    pub fn LLVMIsAConstantInt(value_ref: &Value) -> Option<&ConstantInt>;

    pub fn LLVMRustPassKind(Pass: &Pass) -> PassKind;
    pub fn LLVMRustFindAndCreatePass(Pass: *const c_char) -> Option<&'static mut Pass>;
    pub fn LLVMRustCreateAddressSanitizerFunctionPass(Recover: bool) -> &'static mut Pass;
    pub fn LLVMRustCreateModuleAddressSanitizerPass(Recover: bool) -> &'static mut Pass;
    pub fn LLVMRustCreateMemorySanitizerPass(
        TrackOrigins: c_int,
        Recover: bool,
    ) -> &'static mut Pass;
    pub fn LLVMRustCreateThreadSanitizerPass() -> &'static mut Pass;
    pub fn LLVMRustAddPass(PM: &PassManager<'_>, Pass: &'static mut Pass);
    pub fn LLVMRustAddLastExtensionPasses(
        PMB: &PassManagerBuilder,
        Passes: *const &'static mut Pass,
        NumPasses: size_t,
    );

    pub fn LLVMRustHasFeature(T: &TargetMachine, s: *const c_char) -> bool;

    pub fn LLVMRustPrintTargetCPUs(T: &TargetMachine);
    pub fn LLVMRustPrintTargetFeatures(T: &TargetMachine);

    pub fn LLVMRustGetHostCPUName(len: *mut usize) -> *const c_char;
    pub fn LLVMRustCreateTargetMachine(
        Triple: *const c_char,
        CPU: *const c_char,
        Features: *const c_char,
        Abi: *const c_char,
        Model: CodeModel,
        Reloc: RelocModel,
        Level: CodeGenOptLevel,
        UseSoftFP: bool,
        FunctionSections: bool,
        DataSections: bool,
        TrapUnreachable: bool,
        Singlethread: bool,
        AsmComments: bool,
        EmitStackSizeSection: bool,
        RelaxELFRelocations: bool,
        UseInitArray: bool,
    ) -> Option<&'static mut TargetMachine>;
    pub fn LLVMRustDisposeTargetMachine(T: &'static mut TargetMachine);
<<<<<<< HEAD
    pub fn LLVMRustAddBuilderLibraryInfo(
        PMB: &'a PassManagerBuilder,
        M: &'a Module,
        DisableSimplifyLibCalls: bool,
    );
    pub fn LLVMRustConfigurePassManagerBuilder(
        PMB: &PassManagerBuilder,
        OptLevel: CodeGenOptLevel,
        MergeFunctions: bool,
        SLPVectorize: bool,
        LoopVectorize: bool,
        PrepareForThinLTO: bool,
        PGOGenPath: *const c_char,
        PGOUsePath: *const c_char,
    );
    pub fn LLVMRustAddLibraryInfo(
        PM: &PassManager<'a>,
        M: &'a Module,
        DisableSimplifyLibCalls: bool,
    );
=======
    pub fn LLVMRustAddAnalysisPasses(T: &'a TargetMachine, PM: &PassManager<'a>, M: &'a Module,
                                     Polly: bool);
    pub fn LLVMRustAddBuilderLibraryInfo(PMB: &'a PassManagerBuilder,
                                         M: &'a Module,
                                         DisableSimplifyLibCalls: bool,
                                         Polly: bool);
    pub fn LLVMRustConfigurePassManagerBuilder(PMB: &PassManagerBuilder,
                                               OptLevel: CodeGenOptLevel,
                                               MergeFunctions: bool,
                                               SLPVectorize: bool,
                                               LoopVectorize: bool,
                                               PrepareForThinLTO: bool,
                                               PGOGenPath: *const c_char,
                                               PGOUsePath: *const c_char);
    pub fn LLVMRustAddLibraryInfo(PM: &PassManager<'a>,
                                  M: &'a Module,
                                  DisableSimplifyLibCalls: bool);
>>>>>>> d51fa916
    pub fn LLVMRustRunFunctionPassManager(PM: &PassManager<'a>, M: &'a Module);
    pub fn LLVMRustWriteOutputFile(
        T: &'a TargetMachine,
        PM: &PassManager<'a>,
        M: &'a Module,
        Output: *const c_char,
        FileType: FileType,
    ) -> LLVMRustResult;
    pub fn LLVMRustOptimizeWithNewPassManager(
        M: &'a Module,
        TM: &'a TargetMachine,
        OptLevel: PassBuilderOptLevel,
        OptStage: OptStage,
        NoPrepopulatePasses: bool,
        VerifyIR: bool,
        UseThinLTOBuffers: bool,
        MergeFunctions: bool,
        UnrollLoops: bool,
        SLPVectorize: bool,
        LoopVectorize: bool,
        DisableSimplifyLibCalls: bool,
        EmitLifetimeMarkers: bool,
        SanitizerOptions: Option<&SanitizerOptions>,
        PGOGenPath: *const c_char,
        PGOUsePath: *const c_char,
        llvm_selfprofiler: *mut c_void,
        begin_callback: SelfProfileBeforePassCallback,
        end_callback: SelfProfileAfterPassCallback,
    );
    pub fn LLVMRustPrintModule(
        M: &'a Module,
        Output: *const c_char,
        Demangle: extern "C" fn(*const c_char, size_t, *mut c_char, size_t) -> size_t,
    ) -> LLVMRustResult;
    pub fn LLVMRustSetLLVMOptions(Argc: c_int, Argv: *const *const c_char);
    pub fn LLVMRustPrintPasses();
    pub fn LLVMRustGetInstructionCount(M: &Module) -> u32;
    pub fn LLVMRustSetNormalizedTarget(M: &Module, triple: *const c_char);
    pub fn LLVMRustAddAlwaysInlinePass(P: &PassManagerBuilder, AddLifetimes: bool);
    pub fn LLVMRustRunRestrictionPass(M: &Module, syms: *const *const c_char, len: size_t);
    pub fn LLVMRustMarkAllFunctionsNounwind(M: &Module);

    pub fn LLVMRustOpenArchive(path: *const c_char) -> Option<&'static mut Archive>;
    pub fn LLVMRustArchiveIteratorNew(AR: &'a Archive) -> &'a mut ArchiveIterator<'a>;
    pub fn LLVMRustArchiveIteratorNext(
        AIR: &ArchiveIterator<'a>,
    ) -> Option<&'a mut ArchiveChild<'a>>;
    pub fn LLVMRustArchiveChildName(ACR: &ArchiveChild<'_>, size: &mut size_t) -> *const c_char;
    pub fn LLVMRustArchiveChildData(ACR: &ArchiveChild<'_>, size: &mut size_t) -> *const c_char;
    pub fn LLVMRustArchiveChildFree(ACR: &'a mut ArchiveChild<'a>);
    pub fn LLVMRustArchiveIteratorFree(AIR: &'a mut ArchiveIterator<'a>);
    pub fn LLVMRustDestroyArchive(AR: &'static mut Archive);

    #[allow(improper_ctypes)]
    pub fn LLVMRustGetSectionName(
        SI: &SectionIterator<'_>,
        data: &mut Option<std::ptr::NonNull<c_char>>,
    ) -> size_t;

    #[allow(improper_ctypes)]
    pub fn LLVMRustWriteTwineToString(T: &Twine, s: &RustString);

    pub fn LLVMContextSetDiagnosticHandler(
        C: &Context,
        Handler: DiagnosticHandler,
        DiagnosticContext: *mut c_void,
    );

    #[allow(improper_ctypes)]
    pub fn LLVMRustUnpackOptimizationDiagnostic(
        DI: &'a DiagnosticInfo,
        pass_name_out: &RustString,
        function_out: &mut Option<&'a Value>,
        loc_line_out: &mut c_uint,
        loc_column_out: &mut c_uint,
        loc_filename_out: &RustString,
        message_out: &RustString,
    );

    pub fn LLVMRustUnpackInlineAsmDiagnostic(
        DI: &'a DiagnosticInfo,
        level_out: &mut DiagnosticLevel,
        cookie_out: &mut c_uint,
        message_out: &mut Option<&'a Twine>,
        instruction_out: &mut Option<&'a Value>,
    );

    #[allow(improper_ctypes)]
    pub fn LLVMRustWriteDiagnosticInfoToString(DI: &DiagnosticInfo, s: &RustString);
    pub fn LLVMRustGetDiagInfoKind(DI: &DiagnosticInfo) -> DiagnosticKind;

    pub fn LLVMRustSetInlineAsmDiagnosticHandler(
        C: &Context,
        H: InlineAsmDiagHandler,
        CX: *mut c_void,
    );

    #[allow(improper_ctypes)]
    pub fn LLVMRustUnpackSMDiagnostic(
        d: &SMDiagnostic,
        message_out: &RustString,
        buffer_out: &RustString,
        level_out: &mut DiagnosticLevel,
        loc_out: &mut c_uint,
        ranges_out: *mut c_uint,
        num_ranges: &mut usize,
    ) -> bool;

    pub fn LLVMRustWriteArchive(
        Dst: *const c_char,
        NumMembers: size_t,
        Members: *const &RustArchiveMember<'_>,
        WriteSymbtab: bool,
        Kind: ArchiveKind,
    ) -> LLVMRustResult;
    pub fn LLVMRustArchiveMemberNew(
        Filename: *const c_char,
        Name: *const c_char,
        Child: Option<&ArchiveChild<'a>>,
    ) -> &'a mut RustArchiveMember<'a>;
    pub fn LLVMRustArchiveMemberFree(Member: &'a mut RustArchiveMember<'a>);

    pub fn LLVMRustSetDataLayoutFromTargetMachine(M: &'a Module, TM: &'a TargetMachine);

    pub fn LLVMRustBuildOperandBundleDef(
        Name: *const c_char,
        Inputs: *const &'a Value,
        NumInputs: c_uint,
    ) -> &'a mut OperandBundleDef<'a>;
    pub fn LLVMRustFreeOperandBundleDef(Bundle: &'a mut OperandBundleDef<'a>);

    pub fn LLVMRustPositionBuilderAtStart(B: &Builder<'a>, BB: &'a BasicBlock);

    pub fn LLVMRustSetComdat(M: &'a Module, V: &'a Value, Name: *const c_char, NameLen: size_t);
    pub fn LLVMRustUnsetComdat(V: &Value);
    pub fn LLVMRustSetModulePICLevel(M: &Module);
    pub fn LLVMRustSetModulePIELevel(M: &Module);
    pub fn LLVMRustModuleBufferCreate(M: &Module) -> &'static mut ModuleBuffer;
    pub fn LLVMRustModuleBufferPtr(p: &ModuleBuffer) -> *const u8;
    pub fn LLVMRustModuleBufferLen(p: &ModuleBuffer) -> usize;
    pub fn LLVMRustModuleBufferFree(p: &'static mut ModuleBuffer);
    pub fn LLVMRustModuleCost(M: &Module) -> u64;

    pub fn LLVMRustThinLTOBufferCreate(M: &Module) -> &'static mut ThinLTOBuffer;
    pub fn LLVMRustThinLTOBufferFree(M: &'static mut ThinLTOBuffer);
    pub fn LLVMRustThinLTOBufferPtr(M: &ThinLTOBuffer) -> *const c_char;
    pub fn LLVMRustThinLTOBufferLen(M: &ThinLTOBuffer) -> size_t;
    pub fn LLVMRustCreateThinLTOData(
        Modules: *const ThinLTOModule,
        NumModules: c_uint,
        PreservedSymbols: *const *const c_char,
        PreservedSymbolsLen: c_uint,
    ) -> Option<&'static mut ThinLTOData>;
    pub fn LLVMRustPrepareThinLTORename(
        Data: &ThinLTOData,
        Module: &Module,
        Target: &TargetMachine,
    ) -> bool;
    pub fn LLVMRustPrepareThinLTOResolveWeak(Data: &ThinLTOData, Module: &Module) -> bool;
    pub fn LLVMRustPrepareThinLTOInternalize(Data: &ThinLTOData, Module: &Module) -> bool;
    pub fn LLVMRustPrepareThinLTOImport(
        Data: &ThinLTOData,
        Module: &Module,
        Target: &TargetMachine,
    ) -> bool;
    pub fn LLVMRustGetThinLTOModuleImports(
        Data: *const ThinLTOData,
        ModuleNameCallback: ThinLTOModuleNameCallback,
        CallbackPayload: *mut c_void,
    );
    pub fn LLVMRustFreeThinLTOData(Data: &'static mut ThinLTOData);
    pub fn LLVMRustParseBitcodeForLTO(
        Context: &Context,
        Data: *const u8,
        len: usize,
        Identifier: *const c_char,
    ) -> Option<&Module>;
    pub fn LLVMRustGetBitcodeSliceFromObjectData(
        Data: *const u8,
        len: usize,
        out_len: &mut usize,
    ) -> *const u8;
    pub fn LLVMRustThinLTOGetDICompileUnit(
        M: &Module,
        CU1: &mut *mut c_void,
        CU2: &mut *mut c_void,
    );
    pub fn LLVMRustThinLTOPatchDICompileUnit(M: &Module, CU: *mut c_void);

    pub fn LLVMRustLinkerNew(M: &'a Module) -> &'a mut Linker<'a>;
    pub fn LLVMRustLinkerAdd(
        linker: &Linker<'_>,
        bytecode: *const c_char,
        bytecode_len: usize,
    ) -> bool;
    pub fn LLVMRustLinkerFree(linker: &'a mut Linker<'a>);
}<|MERGE_RESOLUTION|>--- conflicted
+++ resolved
@@ -1675,7 +1675,7 @@
 
     pub fn LLVMTimeTraceProfilerFinish(FileName: *const c_char);
 
-    pub fn LLVMAddAnalysisPasses(T: &'a TargetMachine, PM: &PassManager<'a>);
+    pub fn LLVMAddAnalysisPasses(T: &'a TargetMachine, PM: &PassManager<'a>, Polly: bool);
 
     pub fn LLVMPassManagerBuilderCreate() -> &'static mut PassManagerBuilder;
     pub fn LLVMPassManagerBuilderDispose(PMB: &'static mut PassManagerBuilder);
@@ -2146,11 +2146,11 @@
         UseInitArray: bool,
     ) -> Option<&'static mut TargetMachine>;
     pub fn LLVMRustDisposeTargetMachine(T: &'static mut TargetMachine);
-<<<<<<< HEAD
     pub fn LLVMRustAddBuilderLibraryInfo(
         PMB: &'a PassManagerBuilder,
         M: &'a Module,
         DisableSimplifyLibCalls: bool,
+        Polly: bool,
     );
     pub fn LLVMRustConfigurePassManagerBuilder(
         PMB: &PassManagerBuilder,
@@ -2167,25 +2167,6 @@
         M: &'a Module,
         DisableSimplifyLibCalls: bool,
     );
-=======
-    pub fn LLVMRustAddAnalysisPasses(T: &'a TargetMachine, PM: &PassManager<'a>, M: &'a Module,
-                                     Polly: bool);
-    pub fn LLVMRustAddBuilderLibraryInfo(PMB: &'a PassManagerBuilder,
-                                         M: &'a Module,
-                                         DisableSimplifyLibCalls: bool,
-                                         Polly: bool);
-    pub fn LLVMRustConfigurePassManagerBuilder(PMB: &PassManagerBuilder,
-                                               OptLevel: CodeGenOptLevel,
-                                               MergeFunctions: bool,
-                                               SLPVectorize: bool,
-                                               LoopVectorize: bool,
-                                               PrepareForThinLTO: bool,
-                                               PGOGenPath: *const c_char,
-                                               PGOUsePath: *const c_char);
-    pub fn LLVMRustAddLibraryInfo(PM: &PassManager<'a>,
-                                  M: &'a Module,
-                                  DisableSimplifyLibCalls: bool);
->>>>>>> d51fa916
     pub fn LLVMRustRunFunctionPassManager(PM: &PassManager<'a>, M: &'a Module);
     pub fn LLVMRustWriteOutputFile(
         T: &'a TargetMachine,
