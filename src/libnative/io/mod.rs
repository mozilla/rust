// Copyright 2013 The Rust Project Developers. See the COPYRIGHT
// file at the top-level directory of this distribution and at
// http://rust-lang.org/COPYRIGHT.
//
// Licensed under the Apache License, Version 2.0 <LICENSE-APACHE or
// http://www.apache.org/licenses/LICENSE-2.0> or the MIT license
// <LICENSE-MIT or http://opensource.org/licenses/MIT>, at your
// option. This file may not be copied, modified, or distributed
// except according to those terms.

//! Native thread-blocking I/O implementation
//!
//! This module contains the implementation of native thread-blocking
//! implementations of I/O on all platforms. This module is not intended to be
//! used directly, but rather the rust runtime will fall back to using it if
//! necessary.
//!
//! Rust code normally runs inside of green tasks with a local scheduler using
//! asynchronous I/O to cooperate among tasks. This model is not always
//! available, however, and that's where these native implementations come into
//! play. The only dependencies of these modules are the normal system libraries
//! that you would find on the respective platform.

use std::c_str::CString;
use std::comm::SharedChan;
use std::io;
use std::io::IoError;
use std::io::net::ip::SocketAddr;
use std::io::process::ProcessConfig;
use std::io::signal::Signum;
use std::libc::c_int;
use std::libc;
use std::os;
use std::rt::rtio;
use std::rt::rtio::{RtioTcpStream, RtioTcpListener, RtioUdpSocket,
                    RtioUnixListener, RtioPipe, RtioFileStream, RtioProcess,
<<<<<<< HEAD
                    RtioSignal, RtioTTY, CloseBehavior, RtioTimer,
                    RtioRawSocket};
use std::io;
use std::io::IoError;
use std::io::net::ip::SocketAddr;
use std::io::process::ProcessConfig;
use std::io::signal::Signum;
=======
                    RtioSignal, RtioTTY, CloseBehavior, RtioTimer};
>>>>>>> 3427137f
use ai = std::io::net::addrinfo;

// Local re-exports
pub use self::file::FileDesc;
pub use self::process::Process;

// Native I/O implementations
pub mod addrinfo;
pub mod file;
pub mod net;
pub mod process;

#[cfg(target_os = "macos")]
#[cfg(target_os = "freebsd")]
#[cfg(target_os = "android")]
#[path = "timer_other.rs"]
pub mod timer;

#[cfg(target_os = "linux")]
#[path = "timer_timerfd.rs"]
pub mod timer;

#[cfg(target_os = "win32")]
#[path = "timer_win32.rs"]
pub mod timer;

mod timer_helper;

pub type IoResult<T> = Result<T, IoError>;

fn unimpl() -> IoError {
    IoError {
        kind: io::IoUnavailable,
        desc: "unimplemented I/O interface",
        detail: None,
    }
}

fn translate_error(errno: i32, detail: bool) -> IoError {
    #[cfg(windows)]
    fn get_err(errno: i32) -> (io::IoErrorKind, &'static str) {
        match errno {
            libc::EOF => (io::EndOfFile, "end of file"),
            libc::WSAECONNREFUSED => (io::ConnectionRefused, "connection refused"),
            libc::WSAECONNRESET => (io::ConnectionReset, "connection reset"),
            libc::WSAEACCES => (io::PermissionDenied, "permission denied"),
            libc::WSAEWOULDBLOCK =>
                (io::ResourceUnavailable, "resource temporarily unavailable"),
            libc::WSAENOTCONN => (io::NotConnected, "not connected"),
            libc::WSAECONNABORTED => (io::ConnectionAborted, "connection aborted"),
            libc::WSAEADDRNOTAVAIL => (io::ConnectionRefused, "address not available"),
            libc::WSAEADDRINUSE => (io::ConnectionRefused, "address in use"),

            x => {
                debug!("ignoring {}: {}", x, os::last_os_error());
                (io::OtherIoError, "unknown error")
            }
        }
    }

    #[cfg(not(windows))]
    fn get_err(errno: i32) -> (io::IoErrorKind, &'static str) {
        // FIXME: this should probably be a bit more descriptive...
        match errno {
            libc::EOF => (io::EndOfFile, "end of file"),
            libc::ECONNREFUSED => (io::ConnectionRefused, "connection refused"),
            libc::ECONNRESET => (io::ConnectionReset, "connection reset"),
            libc::EPERM | libc::EACCES =>
                (io::PermissionDenied, "permission denied"),
            libc::EPIPE => (io::BrokenPipe, "broken pipe"),
            libc::ENOTCONN => (io::NotConnected, "not connected"),
            libc::ECONNABORTED => (io::ConnectionAborted, "connection aborted"),
            libc::EADDRNOTAVAIL => (io::ConnectionRefused, "address not available"),
            libc::EADDRINUSE => (io::ConnectionRefused, "address in use"),

            // These two constants can have the same value on some systems, but
            // different values on others, so we can't use a match clause
            x if x == libc::EAGAIN || x == libc::EWOULDBLOCK =>
                (io::ResourceUnavailable, "resource temporarily unavailable"),

            x => {
                debug!("ignoring {}: {}", x, os::last_os_error());
                (io::OtherIoError, "unknown error")
            }
        }
    }

    let (kind, desc) = get_err(errno);
    IoError {
        kind: kind,
        desc: desc,
        detail: if detail {Some(os::last_os_error())} else {None},
    }
}

fn last_error() -> IoError { translate_error(os::errno() as i32, true) }

// unix has nonzero values as errors
fn mkerr_libc(ret: libc::c_int) -> IoResult<()> {
    if ret != 0 {
        Err(last_error())
    } else {
        Ok(())
    }
}

// windows has zero values as errors
#[cfg(windows)]
fn mkerr_winbool(ret: libc::c_int) -> IoResult<()> {
    if ret == 0 {
        Err(last_error())
    } else {
        Ok(())
    }
}

#[cfg(windows)]
#[inline]
fn retry(f: || -> libc::c_int) -> libc::c_int {
    loop {
        match f() {
            -1 if os::errno() as int == libc::WSAEINTR as int => {}
            n => return n,
        }
    }
}

#[cfg(unix)]
#[inline]
fn retry(f: || -> libc::c_int) -> libc::c_int {
    loop {
        match f() {
            -1 if os::errno() as int == libc::EINTR as int => {}
            n => return n,
        }
    }
}

/// Implementation of rt::rtio's IoFactory trait to generate handles to the
/// native I/O functionality.
pub struct IoFactory {
    priv cannot_construct_outside_of_this_module: ()
}

impl IoFactory {
    pub fn new() -> IoFactory {
        net::init();
        IoFactory { cannot_construct_outside_of_this_module: () }
    }
}

impl rtio::IoFactory for IoFactory {
    // networking
    fn tcp_connect(&mut self, addr: SocketAddr) -> IoResult<~RtioTcpStream> {
        net::TcpStream::connect(addr).map(|s| ~s as ~RtioTcpStream)
    }
    fn tcp_bind(&mut self, addr: SocketAddr) -> IoResult<~RtioTcpListener> {
        net::TcpListener::bind(addr).map(|s| ~s as ~RtioTcpListener)
    }
    fn udp_bind(&mut self, addr: SocketAddr) -> IoResult<~RtioUdpSocket> {
        net::UdpSocket::bind(addr).map(|u| ~u as ~RtioUdpSocket)
    }
    fn unix_bind(&mut self, _path: &CString) -> IoResult<~RtioUnixListener> {
        Err(unimpl())
    }
    fn unix_connect(&mut self, _path: &CString) -> IoResult<~RtioPipe> {
        Err(unimpl())
    }
    fn get_host_addresses(&mut self, host: Option<&str>, servname: Option<&str>,
                          hint: Option<ai::Hint>) -> IoResult<~[ai::Info]> {
        addrinfo::GetAddrInfoRequest::run(host, servname, hint)
    }
    fn raw_socket_new(&mut self, domain: rtio::CommDomain, protocol: rtio::Protocol,
                      includeIpHeader: bool) -> IoResult<~rtio::RtioRawSocket> {
        net::RawSocket::new(domain, protocol, includeIpHeader).map(|r| ~r as ~RtioRawSocket)
    }

    // filesystem operations
    fn fs_from_raw_fd(&mut self, fd: c_int,
                      close: CloseBehavior) -> ~RtioFileStream {
        let close = match close {
            rtio::CloseSynchronously | rtio::CloseAsynchronously => true,
            rtio::DontClose => false
        };
        ~file::FileDesc::new(fd, close) as ~RtioFileStream
    }
    fn fs_open(&mut self, path: &CString, fm: io::FileMode, fa: io::FileAccess)
        -> IoResult<~RtioFileStream> {
        file::open(path, fm, fa).map(|fd| ~fd as ~RtioFileStream)
    }
    fn fs_unlink(&mut self, path: &CString) -> IoResult<()> {
        file::unlink(path)
    }
    fn fs_stat(&mut self, path: &CString) -> IoResult<io::FileStat> {
        file::stat(path)
    }
    fn fs_mkdir(&mut self, path: &CString,
                mode: io::FilePermission) -> IoResult<()> {
        file::mkdir(path, mode)
    }
    fn fs_chmod(&mut self, path: &CString,
                mode: io::FilePermission) -> IoResult<()> {
        file::chmod(path, mode)
    }
    fn fs_rmdir(&mut self, path: &CString) -> IoResult<()> {
        file::rmdir(path)
    }
    fn fs_rename(&mut self, path: &CString, to: &CString) -> IoResult<()> {
        file::rename(path, to)
    }
    fn fs_readdir(&mut self, path: &CString, _flags: c_int) -> IoResult<~[Path]> {
        file::readdir(path)
    }
    fn fs_lstat(&mut self, path: &CString) -> IoResult<io::FileStat> {
        file::lstat(path)
    }
    fn fs_chown(&mut self, path: &CString, uid: int, gid: int) -> IoResult<()> {
        file::chown(path, uid, gid)
    }
    fn fs_readlink(&mut self, path: &CString) -> IoResult<Path> {
        file::readlink(path)
    }
    fn fs_symlink(&mut self, src: &CString, dst: &CString) -> IoResult<()> {
        file::symlink(src, dst)
    }
    fn fs_link(&mut self, src: &CString, dst: &CString) -> IoResult<()> {
        file::link(src, dst)
    }
    fn fs_utime(&mut self, src: &CString, atime: u64,
                mtime: u64) -> IoResult<()> {
        file::utime(src, atime, mtime)
    }

    // misc
    fn timer_init(&mut self) -> IoResult<~RtioTimer> {
        timer::Timer::new().map(|t| ~t as ~RtioTimer)
    }
    fn spawn(&mut self, config: ProcessConfig)
            -> IoResult<(~RtioProcess, ~[Option<~RtioPipe>])> {
        process::Process::spawn(config).map(|(p, io)| {
            (~p as ~RtioProcess,
             io.move_iter().map(|p| p.map(|p| ~p as ~RtioPipe)).collect())
        })
    }
    fn pipe_open(&mut self, fd: c_int) -> IoResult<~RtioPipe> {
        Ok(~file::FileDesc::new(fd, true) as ~RtioPipe)
    }
    fn tty_open(&mut self, fd: c_int, _readable: bool) -> IoResult<~RtioTTY> {
        if unsafe { libc::isatty(fd) } != 0 {
            Ok(~file::FileDesc::new(fd, true) as ~RtioTTY)
        } else {
            Err(IoError {
                kind: io::MismatchedFileTypeForOperation,
                desc: "file descriptor is not a TTY",
                detail: None,
            })
        }
    }
    fn signal(&mut self, _signal: Signum, _channel: SharedChan<Signum>)
        -> IoResult<~RtioSignal> {
        Err(unimpl())
    }
}<|MERGE_RESOLUTION|>--- conflicted
+++ resolved
@@ -34,17 +34,8 @@
 use std::rt::rtio;
 use std::rt::rtio::{RtioTcpStream, RtioTcpListener, RtioUdpSocket,
                     RtioUnixListener, RtioPipe, RtioFileStream, RtioProcess,
-<<<<<<< HEAD
                     RtioSignal, RtioTTY, CloseBehavior, RtioTimer,
                     RtioRawSocket};
-use std::io;
-use std::io::IoError;
-use std::io::net::ip::SocketAddr;
-use std::io::process::ProcessConfig;
-use std::io::signal::Signum;
-=======
-                    RtioSignal, RtioTTY, CloseBehavior, RtioTimer};
->>>>>>> 3427137f
 use ai = std::io::net::addrinfo;
 
 // Local re-exports
