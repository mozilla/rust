// Copyright 2013 The Rust Project Developers. See the COPYRIGHT
// file at the top-level directory of this distribution and at
// http://rust-lang.org/COPYRIGHT.
//
// Licensed under the Apache License, Version 2.0 <LICENSE-APACHE or
// http://www.apache.org/licenses/LICENSE-2.0> or the MIT license
// <LICENSE-MIT or http://opensource.org/licenses/MIT>, at your
// option. This file may not be copied, modified, or distributed
// except according to those terms.

use std::cast;
use std::io::IoError;
use std::io::net::ip;
use std::libc::{size_t, ssize_t, c_int, c_void, c_uint};
use std::libc;
<<<<<<< HEAD
use std::num::Bounded;
use std::os::errno;
use std::ptr;
use std::rt::rtio;
use std::rt::task::BlockedTask;
use std::str;
use std::unstable::intrinsics;
use std::unstable::finally::Finally;
use std::vec;
=======
use std::mem;
use std::ptr;
use std::rt::rtio;
use std::rt::task::BlockedTask;
use std::unstable::intrinsics;
>>>>>>> 3427137f

use homing::{HomingIO, HomeHandle};
use stream::StreamWatcher;
use super::{Loop, Request, UvError, Buf, status_to_io_result,
            uv_error_to_io_error, UvHandle, slice_to_uv_buf,
            wait_until_woken_after, wakeup};
use uvio::UvIoFactory;
use uvll;

////////////////////////////////////////////////////////////////////////////////
/// Generic functions related to dealing with sockaddr things
////////////////////////////////////////////////////////////////////////////////

pub fn htons(u: u16) -> u16 { intrinsics::to_be16(u as i16) as u16 }
pub fn ntohs(u: u16) -> u16 { intrinsics::from_be16(u as i16) as u16 }

pub fn sockaddr_to_addr(storage: &libc::sockaddr_storage,
                        len: uint) -> ip::SocketAddr {
    match storage.ss_family as c_int {
        libc::AF_INET => {
            assert!(len as uint >= mem::size_of::<libc::sockaddr_in>());
            let storage: &libc::sockaddr_in = unsafe {
                cast::transmute(storage)
            };
            let addr = storage.sin_addr.s_addr as u32;
            let a = (addr >>  0) as u8;
            let b = (addr >>  8) as u8;
            let c = (addr >> 16) as u8;
            let d = (addr >> 24) as u8;
            ip::SocketAddr {
                ip: ip::Ipv4Addr(a, b, c, d),
                port: ntohs(storage.sin_port),
            }
        }
        libc::AF_INET6 => {
            assert!(len as uint >= mem::size_of::<libc::sockaddr_in6>());
            let storage: &libc::sockaddr_in6 = unsafe {
                cast::transmute(storage)
            };
            let a = ntohs(storage.sin6_addr.s6_addr[0]);
            let b = ntohs(storage.sin6_addr.s6_addr[1]);
            let c = ntohs(storage.sin6_addr.s6_addr[2]);
            let d = ntohs(storage.sin6_addr.s6_addr[3]);
            let e = ntohs(storage.sin6_addr.s6_addr[4]);
            let f = ntohs(storage.sin6_addr.s6_addr[5]);
            let g = ntohs(storage.sin6_addr.s6_addr[6]);
            let h = ntohs(storage.sin6_addr.s6_addr[7]);
            ip::SocketAddr {
                ip: ip::Ipv6Addr(a, b, c, d, e, f, g, h),
                port: ntohs(storage.sin6_port),
            }
        }
        n => {
            fail!("unknown family {}", n);
        }
    }
}

fn addr_to_sockaddr(addr: ip::SocketAddr) -> (libc::sockaddr_storage, uint) {
    unsafe {
        let mut storage: libc::sockaddr_storage = intrinsics::init();
        let len = match addr.ip {
            ip::Ipv4Addr(a, b, c, d) => {
                let storage: &mut libc::sockaddr_in =
                    cast::transmute(&mut storage);
                (*storage).sin_family = libc::AF_INET as libc::sa_family_t;
                (*storage).sin_port = htons(addr.port);
                (*storage).sin_addr = libc::in_addr {
                    s_addr: (d as u32 << 24) |
                            (c as u32 << 16) |
                            (b as u32 <<  8) |
                            (a as u32 <<  0)
                };
                mem::size_of::<libc::sockaddr_in>()
            }
            ip::Ipv6Addr(a, b, c, d, e, f, g, h) => {
                let storage: &mut libc::sockaddr_in6 =
                    cast::transmute(&mut storage);
                storage.sin6_family = libc::AF_INET6 as libc::sa_family_t;
                storage.sin6_port = htons(addr.port);
                storage.sin6_addr = libc::in6_addr {
                    s6_addr: [
                        htons(a),
                        htons(b),
                        htons(c),
                        htons(d),
                        htons(e),
                        htons(f),
                        htons(g),
                        htons(h),
                    ]
                };
                mem::size_of::<libc::sockaddr_in6>()
            }
        };
        return (storage, len);
    }
}

enum SocketNameKind {
    TcpPeer,
    Tcp,
    Udp
}

fn socket_name(sk: SocketNameKind,
               handle: *c_void) -> Result<ip::SocketAddr, IoError> {
    let getsockname = match sk {
        TcpPeer => uvll::uv_tcp_getpeername,
        Tcp     => uvll::uv_tcp_getsockname,
        Udp     => uvll::uv_udp_getsockname,
    };

    // Allocate a sockaddr_storage since we don't know if it's ipv4 or ipv6
    let mut sockaddr: libc::sockaddr_storage = unsafe { intrinsics::init() };
    let mut namelen = mem::size_of::<libc::sockaddr_storage>() as c_int;

    let sockaddr_p = &mut sockaddr as *mut libc::sockaddr_storage;
    match unsafe {
        getsockname(handle, sockaddr_p as *mut libc::sockaddr, &mut namelen)
    } {
        0 => Ok(sockaddr_to_addr(&sockaddr, namelen as uint)),
        n => Err(uv_error_to_io_error(UvError(n)))
    }
}

////////////////////////////////////////////////////////////////////////////////
/// TCP implementation
////////////////////////////////////////////////////////////////////////////////

pub struct TcpWatcher {
    handle: *uvll::uv_tcp_t,
    stream: StreamWatcher,
    home: HomeHandle,
}

pub struct TcpListener {
    home: HomeHandle,
    handle: *uvll::uv_pipe_t,
    priv closing_task: Option<BlockedTask>,
    priv outgoing: Chan<Result<~rtio::RtioTcpStream, IoError>>,
    priv incoming: Port<Result<~rtio::RtioTcpStream, IoError>>,
}

pub struct TcpAcceptor {
    listener: ~TcpListener,
}

// TCP watchers (clients/streams)

impl TcpWatcher {
    pub fn new(io: &mut UvIoFactory) -> TcpWatcher {
        let handle = io.make_handle();
        TcpWatcher::new_home(&io.loop_, handle)
    }

    fn new_home(loop_: &Loop, home: HomeHandle) -> TcpWatcher {
        let handle = unsafe { uvll::malloc_handle(uvll::UV_TCP) };
        assert_eq!(unsafe {
            uvll::uv_tcp_init(loop_.handle, handle)
        }, 0);
        TcpWatcher {
            home: home,
            handle: handle,
            stream: StreamWatcher::new(handle),
        }
    }

    pub fn connect(io: &mut UvIoFactory, address: ip::SocketAddr)
        -> Result<TcpWatcher, UvError>
    {
        struct Ctx { status: c_int, task: Option<BlockedTask> }

        let tcp = TcpWatcher::new(io);
        let (addr, _len) = addr_to_sockaddr(address);
        let mut req = Request::new(uvll::UV_CONNECT);
        let result = unsafe {
            let addr_p = &addr as *libc::sockaddr_storage;
            uvll::uv_tcp_connect(req.handle, tcp.handle,
                                 addr_p as *libc::sockaddr,
                                 connect_cb)
        };
        return match result {
            0 => {
                req.defuse(); // uv callback now owns this request
                let mut cx = Ctx { status: 0, task: None };
                wait_until_woken_after(&mut cx.task, || {
                    req.set_data(&cx);
                });
                match cx.status {
                    0 => Ok(tcp),
                    n => Err(UvError(n)),
                }
            }
            n => Err(UvError(n))
        };

        extern fn connect_cb(req: *uvll::uv_connect_t, status: c_int) {
            let req = Request::wrap(req);
            assert!(status != uvll::ECANCELED);
            let cx: &mut Ctx = unsafe { req.get_data() };
            cx.status = status;
            wakeup(&mut cx.task);
        }
    }
}

impl HomingIO for TcpWatcher {
    fn home<'r>(&'r mut self) -> &'r mut HomeHandle { &mut self.home }
}

impl rtio::RtioSocket for TcpWatcher {
    fn socket_name(&mut self) -> Result<ip::SocketAddr, IoError> {
        let _m = self.fire_homing_missile();
        socket_name(Tcp, self.handle)
    }
}

impl rtio::RtioTcpStream for TcpWatcher {
    fn read(&mut self, buf: &mut [u8]) -> Result<uint, IoError> {
        let _m = self.fire_homing_missile();
        self.stream.read(buf).map_err(uv_error_to_io_error)
    }

    fn write(&mut self, buf: &[u8]) -> Result<(), IoError> {
        let _m = self.fire_homing_missile();
        self.stream.write(buf).map_err(uv_error_to_io_error)
    }

    fn peer_name(&mut self) -> Result<ip::SocketAddr, IoError> {
        let _m = self.fire_homing_missile();
        socket_name(TcpPeer, self.handle)
    }

    fn control_congestion(&mut self) -> Result<(), IoError> {
        let _m = self.fire_homing_missile();
        status_to_io_result(unsafe {
            uvll::uv_tcp_nodelay(self.handle, 0 as c_int)
        })
    }

    fn nodelay(&mut self) -> Result<(), IoError> {
        let _m = self.fire_homing_missile();
        status_to_io_result(unsafe {
            uvll::uv_tcp_nodelay(self.handle, 1 as c_int)
        })
    }

    fn keepalive(&mut self, delay_in_seconds: uint) -> Result<(), IoError> {
        let _m = self.fire_homing_missile();
        status_to_io_result(unsafe {
            uvll::uv_tcp_keepalive(self.handle, 1 as c_int,
                                   delay_in_seconds as c_uint)
        })
    }

    fn letdie(&mut self) -> Result<(), IoError> {
        let _m = self.fire_homing_missile();
        status_to_io_result(unsafe {
            uvll::uv_tcp_keepalive(self.handle, 0 as c_int, 0 as c_uint)
        })
    }
}

impl UvHandle<uvll::uv_tcp_t> for TcpWatcher {
    fn uv_handle(&self) -> *uvll::uv_tcp_t { self.stream.handle }
}

impl Drop for TcpWatcher {
    fn drop(&mut self) {
        let _m = self.fire_homing_missile();
        self.close();
    }
}

// TCP listeners (unbound servers)

impl TcpListener {
    pub fn bind(io: &mut UvIoFactory, address: ip::SocketAddr)
                -> Result<~TcpListener, UvError> {
        let handle = unsafe { uvll::malloc_handle(uvll::UV_TCP) };
        assert_eq!(unsafe {
            uvll::uv_tcp_init(io.uv_loop(), handle)
        }, 0);
        let (port, chan) = Chan::new();
        let l = ~TcpListener {
            home: io.make_handle(),
            handle: handle,
            closing_task: None,
            outgoing: chan,
            incoming: port,
        };
        let (addr, _len) = addr_to_sockaddr(address);
        let res = unsafe {
            let addr_p = &addr as *libc::sockaddr_storage;
            uvll::uv_tcp_bind(l.handle, addr_p as *libc::sockaddr)
        };
        return match res {
            0 => Ok(l.install()),
            n => Err(UvError(n))
        };
    }
}

impl HomingIO for TcpListener {
    fn home<'r>(&'r mut self) -> &'r mut HomeHandle { &mut self.home }
}

impl UvHandle<uvll::uv_tcp_t> for TcpListener {
    fn uv_handle(&self) -> *uvll::uv_tcp_t { self.handle }
}

impl rtio::RtioSocket for TcpListener {
    fn socket_name(&mut self) -> Result<ip::SocketAddr, IoError> {
        let _m = self.fire_homing_missile();
        socket_name(Tcp, self.handle)
    }
}

impl rtio::RtioTcpListener for TcpListener {
    fn listen(~self) -> Result<~rtio::RtioTcpAcceptor, IoError> {
        // create the acceptor object from ourselves
        let mut acceptor = ~TcpAcceptor { listener: self };

        let _m = acceptor.fire_homing_missile();
        // FIXME: the 128 backlog should be configurable
        match unsafe { uvll::uv_listen(acceptor.listener.handle, 128, listen_cb) } {
            0 => Ok(acceptor as ~rtio::RtioTcpAcceptor),
            n => Err(uv_error_to_io_error(UvError(n))),
        }
    }
}

extern fn listen_cb(server: *uvll::uv_stream_t, status: c_int) {
    assert!(status != uvll::ECANCELED);
    let tcp: &mut TcpListener = unsafe { UvHandle::from_uv_handle(&server) };
    let msg = match status {
        0 => {
            let loop_ = Loop::wrap(unsafe {
                uvll::get_loop_for_uv_handle(server)
            });
            let client = TcpWatcher::new_home(&loop_, tcp.home().clone());
            assert_eq!(unsafe { uvll::uv_accept(server, client.handle) }, 0);
            Ok(~client as ~rtio::RtioTcpStream)
        }
        n => Err(uv_error_to_io_error(UvError(n)))
    };
    tcp.outgoing.send(msg);
}

impl Drop for TcpListener {
    fn drop(&mut self) {
        let _m = self.fire_homing_missile();
        self.close();
    }
}

// TCP acceptors (bound servers)

impl HomingIO for TcpAcceptor {
    fn home<'r>(&'r mut self) -> &'r mut HomeHandle { self.listener.home() }
}

impl rtio::RtioSocket for TcpAcceptor {
    fn socket_name(&mut self) -> Result<ip::SocketAddr, IoError> {
        let _m = self.fire_homing_missile();
        socket_name(Tcp, self.listener.handle)
    }
}

impl rtio::RtioTcpAcceptor for TcpAcceptor {
    fn accept(&mut self) -> Result<~rtio::RtioTcpStream, IoError> {
        self.listener.incoming.recv()
    }

    fn accept_simultaneously(&mut self) -> Result<(), IoError> {
        let _m = self.fire_homing_missile();
        status_to_io_result(unsafe {
            uvll::uv_tcp_simultaneous_accepts(self.listener.handle, 1)
        })
    }

    fn dont_accept_simultaneously(&mut self) -> Result<(), IoError> {
        let _m = self.fire_homing_missile();
        status_to_io_result(unsafe {
            uvll::uv_tcp_simultaneous_accepts(self.listener.handle, 0)
        })
    }
}

////////////////////////////////////////////////////////////////////////////////
/// UDP implementation
////////////////////////////////////////////////////////////////////////////////

pub struct UdpWatcher {
    handle: *uvll::uv_udp_t,
    home: HomeHandle,
}

impl UdpWatcher {
    pub fn bind(io: &mut UvIoFactory, address: ip::SocketAddr)
                -> Result<UdpWatcher, UvError> {
        let udp = UdpWatcher {
            handle: unsafe { uvll::malloc_handle(uvll::UV_UDP) },
            home: io.make_handle(),
        };
        assert_eq!(unsafe {
            uvll::uv_udp_init(io.uv_loop(), udp.handle)
        }, 0);
        let (addr, _len) = addr_to_sockaddr(address);
        let result = unsafe {
            let addr_p = &addr as *libc::sockaddr_storage;
            uvll::uv_udp_bind(udp.handle, addr_p as *libc::sockaddr, 0u32)
        };
        return match result {
            0 => Ok(udp),
            n => Err(UvError(n)),
        };
    }
}

impl UvHandle<uvll::uv_udp_t> for UdpWatcher {
    fn uv_handle(&self) -> *uvll::uv_udp_t { self.handle }
}

impl HomingIO for UdpWatcher {
    fn home<'r>(&'r mut self) -> &'r mut HomeHandle { &mut self.home }
}

impl rtio::RtioSocket for UdpWatcher {
    fn socket_name(&mut self) -> Result<ip::SocketAddr, IoError> {
        let _m = self.fire_homing_missile();
        socket_name(Udp, self.handle)
    }
}

impl rtio::RtioUdpSocket for UdpWatcher {
    fn recvfrom(&mut self, buf: &mut [u8])
        -> Result<(uint, ip::SocketAddr), IoError>
    {
        struct Ctx {
            task: Option<BlockedTask>,
            buf: Option<Buf>,
            result: Option<(ssize_t, Option<ip::SocketAddr>)>,
        }
        let _m = self.fire_homing_missile();

        let a = match unsafe {
            uvll::uv_udp_recv_start(self.handle, alloc_cb, recv_cb)
        } {
            0 => {
                let mut cx = Ctx {
                    task: None,
                    buf: Some(slice_to_uv_buf(buf)),
                    result: None,
                };
                wait_until_woken_after(&mut cx.task, || {
                    unsafe { uvll::set_data_for_uv_handle(self.handle, &cx) }
                });
                match cx.result.take_unwrap() {
                    (n, _) if n < 0 =>
                        Err(uv_error_to_io_error(UvError(n as c_int))),
                    (n, addr) => Ok((n as uint, addr.unwrap()))
                }
            }
            n => Err(uv_error_to_io_error(UvError(n)))
        };
        return a;

        extern fn alloc_cb(handle: *uvll::uv_udp_t,
                           _suggested_size: size_t,
                           buf: *mut Buf) {
            unsafe {
                let cx: &mut Ctx =
                    cast::transmute(uvll::get_data_for_uv_handle(handle));
                *buf = cx.buf.take().expect("recv alloc_cb called more than once")
            }
        }

        extern fn recv_cb(handle: *uvll::uv_udp_t, nread: ssize_t, buf: *Buf,
                          addr: *libc::sockaddr, _flags: c_uint) {
            assert!(nread != uvll::ECANCELED as ssize_t);
            let cx: &mut Ctx = unsafe {
                cast::transmute(uvll::get_data_for_uv_handle(handle))
            };

            // When there's no data to read the recv callback can be a no-op.
            // This can happen if read returns EAGAIN/EWOULDBLOCK. By ignoring
            // this we just drop back to kqueue and wait for the next callback.
            if nread == 0 {
                cx.buf = Some(unsafe { *buf });
                return
            }

            unsafe {
                assert_eq!(uvll::uv_udp_recv_stop(handle), 0)
            }

            let cx: &mut Ctx = unsafe {
                cast::transmute(uvll::get_data_for_uv_handle(handle))
            };
            let addr = if addr == ptr::null() {
                None
            } else {
                let len = mem::size_of::<libc::sockaddr_storage>();
                Some(sockaddr_to_addr(unsafe { cast::transmute(addr) }, len))
            };
            cx.result = Some((nread, addr));
            wakeup(&mut cx.task);
        }
    }

    fn sendto(&mut self, buf: &[u8], dst: ip::SocketAddr) -> Result<(), IoError> {
        struct Ctx { task: Option<BlockedTask>, result: c_int }

        let _m = self.fire_homing_missile();

        let mut req = Request::new(uvll::UV_UDP_SEND);
        let buf = slice_to_uv_buf(buf);
        let (addr, _len) = addr_to_sockaddr(dst);
        let result = unsafe {
            let addr_p = &addr as *libc::sockaddr_storage;
            uvll::uv_udp_send(req.handle, self.handle, [buf],
                              addr_p as *libc::sockaddr, send_cb)
        };

        return match result {
            0 => {
                req.defuse(); // uv callback now owns this request
                let mut cx = Ctx { task: None, result: 0 };
                wait_until_woken_after(&mut cx.task, || {
                    req.set_data(&cx);
                });
                match cx.result {
                    0 => Ok(()),
                    n => Err(uv_error_to_io_error(UvError(n)))
                }
            }
            n => Err(uv_error_to_io_error(UvError(n)))
        };

        extern fn send_cb(req: *uvll::uv_udp_send_t, status: c_int) {
            let req = Request::wrap(req);
            assert!(status != uvll::ECANCELED);
            let cx: &mut Ctx = unsafe { req.get_data() };
            cx.result = status;
            wakeup(&mut cx.task);
        }
    }

    fn join_multicast(&mut self, multi: ip::IpAddr) -> Result<(), IoError> {
        let _m = self.fire_homing_missile();
        status_to_io_result(unsafe {
            multi.to_str().with_c_str(|m_addr| {
                uvll::uv_udp_set_membership(self.handle,
                                            m_addr, ptr::null(),
                                            uvll::UV_JOIN_GROUP)
            })
        })
    }

    fn leave_multicast(&mut self, multi: ip::IpAddr) -> Result<(), IoError> {
        let _m = self.fire_homing_missile();
        status_to_io_result(unsafe {
            multi.to_str().with_c_str(|m_addr| {
                uvll::uv_udp_set_membership(self.handle,
                                            m_addr, ptr::null(),
                                            uvll::UV_LEAVE_GROUP)
            })
        })
    }

    fn loop_multicast_locally(&mut self) -> Result<(), IoError> {
        let _m = self.fire_homing_missile();
        status_to_io_result(unsafe {
            uvll::uv_udp_set_multicast_loop(self.handle,
                                            1 as c_int)
        })
    }

    fn dont_loop_multicast_locally(&mut self) -> Result<(), IoError> {
        let _m = self.fire_homing_missile();
        status_to_io_result(unsafe {
            uvll::uv_udp_set_multicast_loop(self.handle,
                                            0 as c_int)
        })
    }

    fn multicast_time_to_live(&mut self, ttl: int) -> Result<(), IoError> {
        let _m = self.fire_homing_missile();
        status_to_io_result(unsafe {
            uvll::uv_udp_set_multicast_ttl(self.handle,
                                           ttl as c_int)
        })
    }

    fn time_to_live(&mut self, ttl: int) -> Result<(), IoError> {
        let _m = self.fire_homing_missile();
        status_to_io_result(unsafe {
            uvll::uv_udp_set_ttl(self.handle, ttl as c_int)
        })
    }

    fn hear_broadcasts(&mut self) -> Result<(), IoError> {
        let _m = self.fire_homing_missile();
        status_to_io_result(unsafe {
            uvll::uv_udp_set_broadcast(self.handle,
                                       1 as c_int)
        })
    }

    fn ignore_broadcasts(&mut self) -> Result<(), IoError> {
        let _m = self.fire_homing_missile();
        status_to_io_result(unsafe {
            uvll::uv_udp_set_broadcast(self.handle,
                                       0 as c_int)
        })
    }
}

impl Drop for UdpWatcher {
    fn drop(&mut self) {
        // Send ourselves home to close this handle (blocking while doing so).
        let _m = self.fire_homing_missile();
        self.close();
    }
}

////////////////////////////////////////////////////////////////////////////////
/// Raw socket implementation
////////////////////////////////////////////////////////////////////////////////

pub struct RawSocketWatcher {
    handle: *uvll::uv_poll_t,
    socket: uvll::uv_os_socket,
    home: HomeHandle,
}

impl RawSocketWatcher {
    pub fn new(io: &mut UvIoFactory, domain: rtio::CommDomain, protocol: rtio::Protocol, includeIpHeader: bool)
        -> Result<RawSocketWatcher, IoError>
    {
        let socket = unsafe { libc::socket(domain, libc::SOCK_RAW, protocol) };
        if socket == -1 {
            return Err(uv_error_to_io_error(UvError(errno() as i32)));
        }
        if includeIpHeader {
            let one: c_int = 1;
            let proto = if domain == libc::AF_INET { libc::IPPROTO_IP } else { libc::IPPROTO_IPV6 };
            let res = unsafe { libc::setsockopt(socket, proto, libc::IP_HDRINCL, (&one as *c_int) as *c_void, intrinsics::size_of::<c_int>() as u32) };
            if res == -1 {
                return Err(uv_error_to_io_error(UvError(errno() as i32)));
            }
        }
        // Make socket non-blocking
        let flags = unsafe { libc::fcntl(socket, libc::F_GETFL, 0) };
        if flags == -1 {
            return Err(uv_error_to_io_error(UvError(errno() as i32)));
        }
        if unsafe { libc::fcntl(socket, libc::F_SETFL, flags | libc::O_NONBLOCK) } == -1 {
            return Err(uv_error_to_io_error(UvError(errno() as i32)));
        }
        let raw = RawSocketWatcher {
            handle: unsafe { uvll::malloc_handle(uvll::UV_POLL) },
            home: io.make_handle(),
            socket: socket,
        };

        assert_eq!(unsafe {
            uvll::uv_poll_init_socket(io.uv_loop(), raw.handle, socket)
        }, 0);
        return Ok(raw);
    }
}

impl UvHandle<uvll::uv_poll_t> for RawSocketWatcher {
    fn uv_handle(&self) -> *uvll::uv_poll_t { self.handle }
}

impl Drop for RawSocketWatcher {
    fn drop(&mut self) {
        let _m = self.fire_homing_missile();
        self.close();
    }
}

impl HomingIO for RawSocketWatcher {
    fn home<'r>(&'r mut self) -> &'r mut HomeHandle { &mut self.home }
}

impl rtio::RtioRawSocket for RawSocketWatcher {
    fn recvfrom(&mut self, buf: &mut [u8])
        -> Result<(uint, SocketAddr), IoError>
    {
        let max: c_int = Bounded::max_value();
        assert!(buf.len() <= (max as uint));
        struct Ctx {
            task: Option<BlockedTask>,
            buf: Option<Buf>,
            result: Option<(ssize_t, Option<SocketAddr>)>,
            socket: Option<uvll::uv_os_socket>,
        }
        let _m = self.fire_homing_missile();
        let a = match unsafe {
            uvll::uv_poll_start(self.handle, uvll::UV_READABLE as c_int, recv_cb)
        } {
            0 => {
                let mut cx = Ctx {
                    task: None,
                    buf: Some(slice_to_uv_buf(buf)),
                    result: None,
                    socket: Some(self.socket),
                };
                wait_until_woken_after(&mut cx.task, || {
                    unsafe { uvll::set_data_for_uv_handle(self.handle, &cx) }
                });
                match cx.result.take_unwrap() {
                    (n, _) if n < 0 =>
                        Err(uv_error_to_io_error(UvError(n as c_int))),
                    (n, addr) => Ok((n as uint, addr.unwrap()))
                }
            }
            n => Err(uv_error_to_io_error(UvError(n)))
        };
        return a;

        extern fn recv_cb(handle: *uvll::uv_poll_t, status: c_int, events: c_int) {
            assert!((events & (uvll::UV_READABLE as c_int)) != 0);
            let cx: &mut Ctx = unsafe {
                cast::transmute(uvll::get_data_for_uv_handle(handle))
            };

            if status < 0 {
                cx.result = Some((status as ssize_t, None));
                return;
            }

            unsafe {
                assert_eq!(uvll::uv_poll_stop(handle), 0)
            }

            let mut caddr = unsafe { intrinsics::init::<libc::sockaddr_storage>() };
            let mut caddrlen = unsafe { intrinsics::size_of::<libc::sockaddr_storage>() } as libc::socklen_t;
            let len = match (cx.socket, cx.buf) {
                        (Some(sock), Some(buf)) => unsafe {
                                                    libc::recvfrom(sock,
                                                                   buf.base as *mut c_void,
                                                                   buf.len,
                                                                   0,
                                                                   (&mut caddr as *mut libc::sockaddr_storage) as *mut libc::sockaddr,
                                                                   &mut caddrlen)
                                                   },
                        _                       => -1
                      };
            if len == -1 {
                cx.result = Some((errno() as ssize_t, None));
                return;
            }
            let addr = Some(sockaddr_to_socket_addr((&caddr as *libc::sockaddr_storage) as *uvll::sockaddr));
            cx.result = Some((len as ssize_t, addr));

            wakeup(&mut cx.task);
        }
    }

    fn sendto(&mut self, buf: &[u8], dst: IpAddr)
        -> Result<ssize_t, IoError>
    {
        struct Ctx {
            task: Option<BlockedTask>,
            buf: Option<Buf>,
            result: Option<ssize_t>,
            socket: Option<uvll::uv_os_socket>,
            addr: IpAddr,
        }
        let _m = self.fire_homing_missile();

        let a = match unsafe {
            uvll::uv_poll_start(self.handle, uvll::UV_WRITABLE as c_int, send_cb)
        } {
            0 => {
                let mut cx = Ctx {
                    task: None,
                    buf: Some(slice_to_uv_buf(buf)),
                    result: None,
                    socket: Some(self.socket),
                    addr: dst
                };
                wait_until_woken_after(&mut cx.task, || {
                    unsafe { uvll::set_data_for_uv_handle(self.handle, &cx) }
                });
                match cx.result.take_unwrap() {
                    n if n < 0 =>
                        Err(uv_error_to_io_error(UvError(n as c_int))),
                    n => Ok(n)
                }
            }
            n => Err(uv_error_to_io_error(UvError(n)))
        };
        return a;

        extern fn send_cb(handle: *uvll::uv_poll_t, status: c_int, events: c_int) {
            assert!((events & (uvll::UV_WRITABLE as c_int)) != 0);
            let cx: &mut Ctx = unsafe {
                cast::transmute(uvll::get_data_for_uv_handle(handle))
            };
            if status < 0 {
                cx.result = Some(status as ssize_t);
                return;
            }

            unsafe {
                assert_eq!(uvll::uv_poll_stop(handle), 0)
            }

            let len = match (cx.socket, cx.buf) {
                        (Some(sock), Some(buf)) => socket_addr_as_sockaddr(SocketAddr{ ip: cx.addr, port: 0 }, |addr| {
                                                        unsafe {
                                                            if match cx.addr { Ipv4Addr(..) => true, Ipv6Addr(..) => false } {
                                                                libc::sendto(sock,
                                                                    buf.base as *c_void,
                                                                    buf.len,
                                                                    0,
                                                                    addr as *libc::sockaddr,
                                                                    intrinsics::size_of::<libc::sockaddr_in>() as libc::socklen_t)
                                                            } else {
                                                                libc::sendto(sock,
                                                                    buf.base as *c_void,
                                                                    buf.len,
                                                                    0,
                                                                    addr as *libc::sockaddr,
                                                                    intrinsics::size_of::<libc::sockaddr_in6>() as libc::socklen_t)
                                                                }
                                                        }
                                                    }),
                        _                       => -1
                      };

            cx.result = if len < 0 {
                            Some(errno() as ssize_t)
                        } else {
                            Some(len)
                        };

            wakeup(&mut cx.task);
        }
    }
}

#[cfg(test)]
mod test {
    use std::rt::rtio::{RtioTcpStream, RtioTcpListener, RtioTcpAcceptor,
                        RtioUdpSocket};
    use std::io::test::{next_test_ip4, next_test_ip6};

    use super::{UdpWatcher, TcpWatcher, TcpListener};
    use super::super::local_loop;

    #[test]
    fn connect_close_ip4() {
        match TcpWatcher::connect(local_loop(), next_test_ip4()) {
            Ok(..) => fail!(),
            Err(e) => assert_eq!(e.name(), ~"ECONNREFUSED"),
        }
    }

    #[test]
    fn connect_close_ip6() {
        match TcpWatcher::connect(local_loop(), next_test_ip6()) {
            Ok(..) => fail!(),
            Err(e) => assert_eq!(e.name(), ~"ECONNREFUSED"),
        }
    }

    #[test]
    fn udp_bind_close_ip4() {
        match UdpWatcher::bind(local_loop(), next_test_ip4()) {
            Ok(..) => {}
            Err(..) => fail!()
        }
    }

    #[test]
    fn udp_bind_close_ip6() {
        match UdpWatcher::bind(local_loop(), next_test_ip6()) {
            Ok(..) => {}
            Err(..) => fail!()
        }
    }

    #[test]
    fn listen_ip4() {
        let (port, chan) = Chan::new();
        let addr = next_test_ip4();

        spawn(proc() {
            let w = match TcpListener::bind(local_loop(), addr) {
                Ok(w) => w, Err(e) => fail!("{:?}", e)
            };
            let mut w = match w.listen() {
                Ok(w) => w, Err(e) => fail!("{:?}", e),
            };
            chan.send(());
            match w.accept() {
                Ok(mut stream) => {
                    let mut buf = [0u8, ..10];
                    match stream.read(buf) {
                        Ok(10) => {} e => fail!("{:?}", e),
                    }
                    for i in range(0, 10u8) {
                        assert_eq!(buf[i], i + 1);
                    }
                }
                Err(e) => fail!("{:?}", e)
            }
        });

        port.recv();
        let mut w = match TcpWatcher::connect(local_loop(), addr) {
            Ok(w) => w, Err(e) => fail!("{:?}", e)
        };
        match w.write([1, 2, 3, 4, 5, 6, 7, 8, 9, 10]) {
            Ok(()) => {}, Err(e) => fail!("{:?}", e)
        }
    }

    #[test]
    fn listen_ip6() {
        let (port, chan) = Chan::new();
        let addr = next_test_ip6();

        spawn(proc() {
            let w = match TcpListener::bind(local_loop(), addr) {
                Ok(w) => w, Err(e) => fail!("{:?}", e)
            };
            let mut w = match w.listen() {
                Ok(w) => w, Err(e) => fail!("{:?}", e),
            };
            chan.send(());
            match w.accept() {
                Ok(mut stream) => {
                    let mut buf = [0u8, ..10];
                    match stream.read(buf) {
                        Ok(10) => {} e => fail!("{:?}", e),
                    }
                    for i in range(0, 10u8) {
                        assert_eq!(buf[i], i + 1);
                    }
                }
                Err(e) => fail!("{:?}", e)
            }
        });

        port.recv();
        let mut w = match TcpWatcher::connect(local_loop(), addr) {
            Ok(w) => w, Err(e) => fail!("{:?}", e)
        };
        match w.write([1, 2, 3, 4, 5, 6, 7, 8, 9, 10]) {
            Ok(()) => {}, Err(e) => fail!("{:?}", e)
        }
    }

    #[test]
    fn udp_recv_ip4() {
        let (port, chan) = Chan::new();
        let client = next_test_ip4();
        let server = next_test_ip4();

        spawn(proc() {
            match UdpWatcher::bind(local_loop(), server) {
                Ok(mut w) => {
                    chan.send(());
                    let mut buf = [0u8, ..10];
                    match w.recvfrom(buf) {
                        Ok((10, addr)) => assert_eq!(addr, client),
                        e => fail!("{:?}", e),
                    }
                    for i in range(0, 10u8) {
                        assert_eq!(buf[i], i + 1);
                    }
                }
                Err(e) => fail!("{:?}", e)
            }
        });

        port.recv();
        let mut w = match UdpWatcher::bind(local_loop(), client) {
            Ok(w) => w, Err(e) => fail!("{:?}", e)
        };
        match w.sendto([1, 2, 3, 4, 5, 6, 7, 8, 9, 10], server) {
            Ok(()) => {}, Err(e) => fail!("{:?}", e)
        }
    }

    #[test]
    fn udp_recv_ip6() {
        let (port, chan) = Chan::new();
        let client = next_test_ip6();
        let server = next_test_ip6();

        spawn(proc() {
            match UdpWatcher::bind(local_loop(), server) {
                Ok(mut w) => {
                    chan.send(());
                    let mut buf = [0u8, ..10];
                    match w.recvfrom(buf) {
                        Ok((10, addr)) => assert_eq!(addr, client),
                        e => fail!("{:?}", e),
                    }
                    for i in range(0, 10u8) {
                        assert_eq!(buf[i], i + 1);
                    }
                }
                Err(e) => fail!("{:?}", e)
            }
        });

        port.recv();
        let mut w = match UdpWatcher::bind(local_loop(), client) {
            Ok(w) => w, Err(e) => fail!("{:?}", e)
        };
        match w.sendto([1, 2, 3, 4, 5, 6, 7, 8, 9, 10], server) {
            Ok(()) => {}, Err(e) => fail!("{:?}", e)
        }
    }

    #[test]
    fn test_read_read_read() {
        let addr = next_test_ip4();
        static MAX: uint = 5000;
        let (port, chan) = Chan::new();

        spawn(proc() {
            let listener = TcpListener::bind(local_loop(), addr).unwrap();
            let mut acceptor = listener.listen().unwrap();
            chan.send(());
            let mut stream = acceptor.accept().unwrap();
            let buf = [1, .. 2048];
            let mut total_bytes_written = 0;
            while total_bytes_written < MAX {
                assert!(stream.write(buf).is_ok());
                uvdebug!("wrote bytes");
                total_bytes_written += buf.len();
            }
        });

        port.recv();
        let mut stream = TcpWatcher::connect(local_loop(), addr).unwrap();
        let mut buf = [0, .. 2048];
        let mut total_bytes_read = 0;
        while total_bytes_read < MAX {
            let nread = stream.read(buf).unwrap();
            total_bytes_read += nread;
            for i in range(0u, nread) {
                assert_eq!(buf[i], 1);
            }
        }
        uvdebug!("read {} bytes total", total_bytes_read);
    }

    #[test]
    #[ignore(cfg(windows))] // FIXME(#10102) server never sees second packet
    fn test_udp_twice() {
        let server_addr = next_test_ip4();
        let client_addr = next_test_ip4();
        let (port, chan) = Chan::new();

        spawn(proc() {
            let mut client = UdpWatcher::bind(local_loop(), client_addr).unwrap();
            port.recv();
            assert!(client.sendto([1], server_addr).is_ok());
            assert!(client.sendto([2], server_addr).is_ok());
        });

        let mut server = UdpWatcher::bind(local_loop(), server_addr).unwrap();
        chan.send(());
        let mut buf1 = [0];
        let mut buf2 = [0];
        let (nread1, src1) = server.recvfrom(buf1).unwrap();
        let (nread2, src2) = server.recvfrom(buf2).unwrap();
        assert_eq!(nread1, 1);
        assert_eq!(nread2, 1);
        assert_eq!(src1, client_addr);
        assert_eq!(src2, client_addr);
        assert_eq!(buf1[0], 1);
        assert_eq!(buf2[0], 2);
    }

    #[test]
    fn test_udp_many_read() {
        let server_out_addr = next_test_ip4();
        let server_in_addr = next_test_ip4();
        let client_out_addr = next_test_ip4();
        let client_in_addr = next_test_ip4();
        static MAX: uint = 500_000;

        let (p1, c1) = Chan::new();
        let (p2, c2) = Chan::new();

        spawn(proc() {
            let l = local_loop();
            let mut server_out = UdpWatcher::bind(l, server_out_addr).unwrap();
            let mut server_in = UdpWatcher::bind(l, server_in_addr).unwrap();
            let (port, chan) = (p1, c2);
            chan.send(());
            port.recv();
            let msg = [1, .. 2048];
            let mut total_bytes_sent = 0;
            let mut buf = [1];
            while buf[0] == 1 {
                // send more data
                assert!(server_out.sendto(msg, client_in_addr).is_ok());
                total_bytes_sent += msg.len();
                // check if the client has received enough
                let res = server_in.recvfrom(buf);
                assert!(res.is_ok());
                let (nread, src) = res.unwrap();
                assert_eq!(nread, 1);
                assert_eq!(src, client_out_addr);
            }
            assert!(total_bytes_sent >= MAX);
        });

        let l = local_loop();
        let mut client_out = UdpWatcher::bind(l, client_out_addr).unwrap();
        let mut client_in = UdpWatcher::bind(l, client_in_addr).unwrap();
        let (port, chan) = (p2, c1);
        port.recv();
        chan.send(());
        let mut total_bytes_recv = 0;
        let mut buf = [0, .. 2048];
        while total_bytes_recv < MAX {
            // ask for more
            assert!(client_out.sendto([1], server_in_addr).is_ok());
            // wait for data
            let res = client_in.recvfrom(buf);
            assert!(res.is_ok());
            let (nread, src) = res.unwrap();
            assert_eq!(src, server_out_addr);
            total_bytes_recv += nread;
            for i in range(0u, nread) {
                assert_eq!(buf[i], 1);
            }
        }
        // tell the server we're done
        assert!(client_out.sendto([0], server_in_addr).is_ok());
    }

    #[test]
    fn test_read_and_block() {
        let addr = next_test_ip4();
        let (port, chan) = Chan::<Port<()>>::new();

        spawn(proc() {
            let port2 = port.recv();
            let mut stream = TcpWatcher::connect(local_loop(), addr).unwrap();
            stream.write([0, 1, 2, 3, 4, 5, 6, 7]);
            stream.write([0, 1, 2, 3, 4, 5, 6, 7]);
            port2.recv();
            stream.write([0, 1, 2, 3, 4, 5, 6, 7]);
            stream.write([0, 1, 2, 3, 4, 5, 6, 7]);
            port2.recv();
        });

        let listener = TcpListener::bind(local_loop(), addr).unwrap();
        let mut acceptor = listener.listen().unwrap();
        let (port2, chan2) = Chan::new();
        chan.send(port2);
        let mut stream = acceptor.accept().unwrap();
        let mut buf = [0, .. 2048];

        let expected = 32;
        let mut current = 0;
        let mut reads = 0;

        while current < expected {
            let nread = stream.read(buf).unwrap();
            for i in range(0u, nread) {
                let val = buf[i] as uint;
                assert_eq!(val, current % 8);
                current += 1;
            }
            reads += 1;

            chan2.try_send(());
        }

        // Make sure we had multiple reads
        assert!(reads > 1);
    }

    #[test]
    fn test_simple_tcp_server_and_client_on_diff_threads() {
        let addr = next_test_ip4();

        spawn(proc() {
            let listener = TcpListener::bind(local_loop(), addr).unwrap();
            let mut acceptor = listener.listen().unwrap();
            let mut stream = acceptor.accept().unwrap();
            let mut buf = [0, .. 2048];
            let nread = stream.read(buf).unwrap();
            assert_eq!(nread, 8);
            for i in range(0u, nread) {
                assert_eq!(buf[i], i as u8);
            }
        });

        let mut stream = TcpWatcher::connect(local_loop(), addr);
        while stream.is_err() {
            stream = TcpWatcher::connect(local_loop(), addr);
        }
        stream.unwrap().write([0, 1, 2, 3, 4, 5, 6, 7]);
    }

    #[should_fail] #[test]
    fn tcp_listener_fail_cleanup() {
        let addr = next_test_ip4();
        let w = TcpListener::bind(local_loop(), addr).unwrap();
        let _w = w.listen().unwrap();
        fail!();
    }

    #[should_fail] #[test]
    fn tcp_stream_fail_cleanup() {
        let (port, chan) = Chan::new();
        let addr = next_test_ip4();

        spawn(proc() {
            let w = TcpListener::bind(local_loop(), addr).unwrap();
            let mut w = w.listen().unwrap();
            chan.send(());
            w.accept();
        });
        port.recv();
        let _w = TcpWatcher::connect(local_loop(), addr).unwrap();
        fail!();
    }

    #[should_fail] #[test]
    fn udp_listener_fail_cleanup() {
        let addr = next_test_ip4();
        let _w = UdpWatcher::bind(local_loop(), addr).unwrap();
        fail!();
    }

    #[should_fail] #[test]
    fn udp_fail_other_task() {
        let addr = next_test_ip4();
        let (port, chan) = Chan::new();

        // force the handle to be created on a different scheduler, failure in
        // the original task will force a homing operation back to this
        // scheduler.
        spawn(proc() {
            let w = UdpWatcher::bind(local_loop(), addr).unwrap();
            chan.send(w);
        });

        let _w = port.recv();
        fail!();
    }
}<|MERGE_RESOLUTION|>--- conflicted
+++ resolved
@@ -11,9 +11,9 @@
 use std::cast;
 use std::io::IoError;
 use std::io::net::ip;
-use std::libc::{size_t, ssize_t, c_int, c_void, c_uint};
+use std::libc::{size_t, ssize_t, c_int, c_void, c_uint, c_char};
 use std::libc;
-<<<<<<< HEAD
+use std::mem;
 use std::num::Bounded;
 use std::os::errno;
 use std::ptr;
@@ -23,13 +23,6 @@
 use std::unstable::intrinsics;
 use std::unstable::finally::Finally;
 use std::vec;
-=======
-use std::mem;
-use std::ptr;
-use std::rt::rtio;
-use std::rt::task::BlockedTask;
-use std::unstable::intrinsics;
->>>>>>> 3427137f
 
 use homing::{HomingIO, HomeHandle};
 use stream::StreamWatcher;
@@ -38,6 +31,7 @@
             wait_until_woken_after, wakeup};
 use uvio::UvIoFactory;
 use uvll;
+use uvll::sockaddr;
 
 ////////////////////////////////////////////////////////////////////////////////
 /// Generic functions related to dealing with sockaddr things
