--- conflicted
+++ resolved
@@ -1389,33 +1389,6 @@
     // of multi-byte sequences
     let src = src.as_bytes();
 
-<<<<<<< HEAD
-    match (src[0], &src[1..]) {
-        (b'-', digits) if digits.is_empty() => Err(PIE { kind: Empty }),
-        (b'-', digits) if is_signed_ty => {
-            // The number is negative
-            let mut result = T::from_u32(0);
-            for &c in digits {
-                let x = match (c as char).to_digit(radix) {
-                    Some(x) => x,
-                    None => return Err(PIE { kind: InvalidDigit }),
-                };
-                result = match result.checked_mul(radix) {
-                    Some(result) => result,
-                    None => return Err(PIE { kind: Underflow }),
-                };
-                result = match result.checked_sub(x) {
-                    Some(result) => result,
-                    None => return Err(PIE { kind: Underflow }),
-                };
-            }
-            Ok(result)
-        }
-        (c, digits) => {
-            // The number is signed
-            let mut result = match (c as char).to_digit(radix) {
-                Some(x) => T::from_u32(x),
-=======
     let (is_positive, digits) = match src[0] {
         b'+' => (true, &src[1..]),
         b'-' if is_signed_ty => (false, &src[1..]),
@@ -1432,7 +1405,6 @@
         for &c in digits {
             let x = match (c as char).to_digit(radix) {
                 Some(x) => x,
->>>>>>> 747d951e
                 None => return Err(PIE { kind: InvalidDigit }),
             };
             result = match result.checked_mul(radix) {
